# Copyright 2011-2019 Kwant authors.
#
# This file is part of Kwant.  It is subject to the license terms in the file
# LICENSE.rst found in the top-level directory of this distribution and at
# https://kwant-project.org/license.  A list of Kwant authors can be found in
# the file AUTHORS.rst at the top-level directory of this distribution and at
# https://kwant-project.org/authors.

import abc
import warnings
import operator
import collections
import copy
from functools import wraps, update_wrapper
from itertools import islice, chain
<<<<<<< HEAD
import textwrap
import bisect
=======
>>>>>>> a9fedcf5
import numbers
import inspect
import tinyarray as ta
import numpy as np
from scipy import sparse
from . import system, graph, KwantDeprecationWarning, UserCodeError
from .system import Site, SiteArray, SiteFamily, Symmetry, NoSymmetry
from .linalg import lll
from .operator import Density
from .physics import DiscreteSymmetry, magnetic_gauge
from ._common import (ensure_isinstance, get_parameters, reraise_warnings,
                      interleave, deprecate_args, memoize)


__all__ = ['Builder', 'HoppingKind', 'Lead',
           'BuilderLead', 'SelfEnergyLead', 'ModesLead', 'add_peierls_phase']


def validate_hopping(hopping):
    """Verify that the argument is a valid hopping."""

    # This check is essential to maintaining the requirement that hoppings must
    # be tuples.  Without it, list "hoppings" would work in some cases
    # (e.g. with Builder.__contains__).
    if not isinstance(hopping, tuple):
        raise TypeError("{0} object is not a valid key.".format(
            type(hopping).__name__))

    # The following check is not strictly necessary (there would be an error
    # anyway), but the error message would be confusing.
    try:
        a, b = hopping
    except:
        raise IndexError("Only length 2 tuples (=hoppings) are valid keys.")

    # This check is essential for Builder.__contains__ - without it a builder
    # would simply "not contain" such invalid hoppings.  In other cases it
    # provides a nicer error message.
    for site in hopping:
        if not isinstance(site, Site):
            raise TypeError("Hopping elements must be Site objects, not {0}."
                            .format(type(site).__name__))

    # This again is an essential check.  Without it, builders would accept loop
    # hoppings.
    if a == b:
        raise ValueError("A hopping connects the following site to itself:\n"
                         "{0}".format(a))


################ Hopping kinds

class HoppingKind(tuple):
    """A pattern for matching hoppings.

    An alias exists for this common name: ``kwant.HoppingKind``.

    A hopping ``(a, b)`` matches precisely when the site family of ``a`` equals
    `family_a` and that of ``b`` equals `family_b` and ``(a.tag - b.tag)`` is
    equal to `delta`.  In other words, the matching hoppings have the form:
    ``(family_a(x + delta), family_b(x))``

    Parameters
    ----------
    delta : Sequence of integers
        The sequence is interpreted as a vector with integer elements.
    family_a : `~kwant.system.SiteFamily`
    family_b : `~kwant.system.SiteFamily` or ``None`` (default)
        The default value means: use the same family as `family_a`.

    Notes
    -----
    A ``HoppingKind`` is a callable object: When called with a
    `~kwant.builder.Builder` as sole argument, an instance of this class will
    return an iterator over all possible matching hoppings whose sites are
    already present in the system.  The hoppings do *not* have to be already
    present in the system.  For example::

        kind = kwant.builder.HoppingKind((1, 0), lat)
        syst[kind(syst)] = 1

    Because a `~kwant.builder.Builder` can be indexed with functions or
    iterables of functions, ``HoppingKind`` instances (or any non-tuple
    iterables of them, e.g. a list) can be used directly as "wildcards" when
    setting or deleting hoppings::

        kinds = [kwant.builder.HoppingKind(v, lat) for v in [(1, 0), (0, 1)]]
        syst[kinds] = 1
    """
    __slots__ = ()

    delta = property(operator.itemgetter(0),
                     doc="The difference between the tags of the hopping's sites")
    family_a = property(operator.itemgetter(1),
                        doc="The family of the first site in the hopping")
    family_b = property(operator.itemgetter(2),
                        doc="The family of the second site in the hopping")

    def __new__(cls, delta, family_a, family_b=None):
        delta = ta.array(delta, int)
        ensure_isinstance(family_a, SiteFamily)
        if family_b is None:
            family_b = family_a
        else:
            ensure_isinstance(family_b, SiteFamily)
            family_b = family_b

        try:
            Site(family_b, family_a.normalize_tag(delta) - delta)
        except Exception as e:
            same_fams = family_b is family_a
            msg = (str(family_a),
                   'and {} are'.format(family_b) if not same_fams else ' is',
                   'not compatible with delta={}'.format(delta),
                  )
            raise ValueError(' '.join(msg)) from e

        return tuple.__new__(cls, (delta, family_a, family_b))

    def __call__(self, builder):
        delta = self.delta
        family_a = self.family_a
        family_b = self.family_b
        H = builder.H
        symtofd = builder.symmetry.to_fd

        for a in H:
            if a.family != family_a:
                continue
            b = Site(family_b, a.tag - delta, True)
            if symtofd(b) in H:
                yield a, b

    def __repr__(self):
        return '{0}({1}, {2}{3})'.format(
            self.__class__.__name__, repr(tuple(self.delta)),
            repr(self.family_a),
            ', ' + repr(self.family_b) if self.family_a != self.family_b else '')

    def __str__(self):
        return '{0}({1}, {2}{3})'.format(
            self.__class__.__name__, tuple(self.delta),
            self.family_a,
            ', ' + str(self.family_b) if self.family_a != self.family_b else '')



################ Support for Hermitian conjugation

def herm_conj(value):
    """
    Calculate the hermitian conjugate of a python object.

    If the object is neither a complex number nor a matrix, the original value
    is returned.  In the context of this module, this is the correct behavior
    for functions.
    """
    if hasattr(value, 'conjugate'):
        value = value.conjugate()
<<<<<<< HEAD
        if hasattr(value, 'shape'):
            if len(value.shape) > 2:
                is_ta = isinstance(value, (
                    ta.ndarray_int, ta.ndarray_float, ta.ndarray_complex))
                value = np.swapaxes(value, -1, -2)
                if is_ta:
                    value = ta.array(value)
            else:
                value = value.transpose()
=======
    elif not isinstance(value, numbers.Number):
        # Fallback for the case of array-like: see issue 406
        # https://gitlab.kwant-project.org/kwant/kwant/-/issues/406
        # If we get a list of lists or another array-like, conjugate()
        # attribute won't be present. To be able to conjugate them, we try to
        # convert them to tinyarrays
        try:
            value = ta.array(value).conjugate()
        except Exception:
            pass

    if hasattr(value, 'shape'):
        if len(value.shape) > 2:
            is_ta = isinstance(value, (
                ta.ndarray_int, ta.ndarray_float, ta.ndarray_complex))
            value = np.swapaxes(value, -1, -2)
            if is_ta:
                value = ta.array(value)
        else:
            value = value.transpose()

>>>>>>> a9fedcf5
    return value


class HermConjOfFunc:
    """Proxy returning the hermitian conjugate of the original result."""
    __slots__ = ('function')

    def __init__(self, function):
        self.function = function

    def __call__(self, i, j, *args, **kwargs):
        return herm_conj(self.function(j, i, *args, **kwargs))

    @property
    def __signature__(self):
        return inspect.signature(self.function)


################ Leads

class Lead(metaclass=abc.ABCMeta):
    """Abstract base class for leads that can be attached to a `Builder`.

    To attach a lead to a builder, append it to the builder's `~Builder.leads`
    instance variable.  See the documentation of `kwant.builder` for the
    concrete classes of leads derived from this one.

    Attributes
    ----------
    interface : sequence of sites

    """

    @abc.abstractmethod
    def finalized(self):
        """Return a finalized version of the lead.

        Returns
        -------
        finalized_lead

        Notes
        -----
        The finalized lead must be an object that can be used as a lead
        in a `kwant.system.FiniteSystem`, i.e. an instance of
        `kwant.system.InfiniteSystem`.  Typically it will be a finalized
        builder: `kwant.builder.InfiniteSystem`.

        The order of sites for the finalized lead must be the one specified in
        `interface`.
        """
        pass


class BuilderLead(Lead):
    """A lead made from a `Builder` with a spatial symmetry.

    Parameters
    ----------
    builder : `Builder`
        The tight-binding system of a lead. It has to possess appropriate
        symmetry, and it may not contain hoppings between further than
        neighboring images of the fundamental domain.
    interface : sequence of `~kwant.system.Site` instances
        Sequence of sites in the scattering region to which the lead is
        attached.

    Attributes
    ----------
    builder : `Builder`
        The tight-binding system of a lead.
    interface : list of `~kwant.system.Site` instances
        A sorted list of interface sites.
    padding : list of `~kwant.system.Site` instances
        A sorted list of sites that originate from the lead, have the same
        onsite Hamiltonian, and are connected by the same hoppings as the lead
        sites.

    Notes
    -----
    The hopping from the scattering region to the lead is assumed to be equal to
    the hopping from a lead unit cell to the next one in the direction of the
    symmetry vector (i.e. the lead is 'leaving' the system and starts with a
    hopping).

    Every system has an attribute `leads`, which stores a list of
    `BuilderLead` objects with all the information about the leads that are
    attached.
    """
    def __init__(self, builder, interface, padding=None):
        self.builder = builder
        self.interface = sorted(interface)
        self.padding = sorted(padding) if padding is not None else []

    def finalized(self):
        """Return a `kwant.builder.InfiniteSystem` corresponding to the
        compressed lead.

        The order of interface sites is kept during finalization.
        """
        if self.builder.vectorize:
            return InfiniteVectorizedSystem(self.builder, self.interface)
        else:
            return InfiniteSystem(self.builder, self.interface)


def _ensure_signature(func):
    """
    Ensure that a modes/selfenergy function has a keyword-only parameter
    ``params``, or takes ``**kwargs`` by potentially wrapping it.
    """
    parameters = inspect.signature(func).parameters
    has_params = bool(parameters.get('params'))
    has_kwargs = any(p.kind == inspect.Parameter.VAR_KEYWORD
                     for p in parameters.values())
    if has_params or has_kwargs:
        return func

    # function conforming to old API: needs wrapping
    @deprecate_args
    def wrapper(energy, args=(), *, params=None):
        return func(energy, args)

    return wrapper


class SelfEnergyLead(Lead):
    """A general lead defined by its self energy.

    Parameters
    ----------
    selfenergy_func : function
        Has the same signature as `selfenergy` (without the ``self``
        parameter) and returns the self energy matrix for the interface sites.
    interface : sequence of `~kwant.system.Site` instances
    parameters : sequence of strings
        The parameters on which the lead depends.
    """
    def __init__(self, selfenergy_func, interface, parameters):
        self.interface = tuple(interface)
        # we changed the API of 'selfenergy_func' to have a keyword-only
        # parameter 'params', but we still need to support the old API
        # XXX: remove this when releasing Kwant 2.0
        self.selfenergy_func = _ensure_signature(selfenergy_func)
        self.parameters = frozenset(parameters)

    def finalized(self):
        """Trivial finalization: the object is returned itself."""
        return self

    @deprecate_args
    def selfenergy(self, energy, args=(), *, params=None):
        return self.selfenergy_func(energy, args, params=params)


class ModesLead(Lead):
    """A general lead defined by its modes wave functions.

    Parameters
    ----------
    modes_func : function
        Has the same signature as `modes` (without the ``self`` parameter)
        and returns the modes of the lead as a tuple of
        `~kwant.physics.PropagatingModes` and `~kwant.physics.StabilizedModes`.
    interface :
        sequence of `~kwant.system.Site` instances
    parameters : sequence of strings
        The parameters on which the lead depends.
    """
    def __init__(self, modes_func, interface, parameters):
        self.interface = tuple(interface)
        # we changed the API of 'selfenergy_func' to have a keyword-only
        # parameter 'params', but we still need to support the old API
        # XXX: remove this when releasing Kwant 2.0
        self.modes_func = _ensure_signature(modes_func)
        self.parameters = frozenset(parameters)

    def finalized(self):
        """Trivial finalization: the object is returned itself."""
        return self

    @deprecate_args
    def modes(self, energy, args=(), *, params=None):
        return self.modes_func(energy, args, params=params)

    @deprecate_args
    def selfenergy(self, energy, args=(), *, params=None):
        stabilized = self.modes(energy, args, params=params)[1]
        return stabilized.selfenergy()



################ Builder class

# A marker, meaning for hopping (i, j): this value is given by the Hermitian
# conjugate the value of the hopping (j, i).  Used by Builder and System.
class Other:
    pass


def edges(seq):
    result = interleave(seq)
    next(result)  # Skip the special loop edge.
    return result


def _site_ranges(sites):
    """Return a sequence of ranges for ``sites``.

    Here, "ranges" are defined as sequences of sites that have the same site
    family. Because site families now have a fixed number of orbitals,
    this coincides with the definition given in `~kwant.system.System`.
    """
    # we shall start a new range of different `SiteFamily`s separately,
    # even if they happen to contain the same number of orbitals.
    total_norbs = 0
    current_fam = None
    site_ranges = []
    for idx, fam in enumerate(s.family for s in sites):
        if not fam.norbs:
            # can't provide site_ranges if norbs not given
            return None
        if fam != current_fam:  # start a new run
            current_fam = fam
            current_norbs = fam.norbs
            site_ranges.append((idx, current_norbs, total_norbs))
        total_norbs += current_norbs
    # add sentinel to the end
    site_ranges.append((len(sites), 0, total_norbs))
    return site_ranges


class _Substituted:
    """Proxy that renames function parameters."""

    def __init__(self, func, params):
        self.func = func
        self.params = params
        update_wrapper(self, func)

    def __eq__(self, other):
        if not isinstance(other, _Substituted):
            return False
        return (self.func == other.func and self.params == other.params)

    def __hash__(self):
        return hash((self.func, self.params))

    @property
    def __signature__(self):
        return inspect.Signature(
            [inspect.Parameter(name, inspect.Parameter.POSITIONAL_ONLY)
             for name in self.params])

    def __call__(self, *args):
        return self.func(*args)


def _substitute_params(func, subs):
    """Substitute 'params' from 'subs' into 'func'."""
    assert callable(func)

    if isinstance(func, _Substituted):
        old_params = func.params
        old_func = func.func
    else:
        old_params = get_parameters(func)
        old_func = func

    params = tuple(subs.get(p, p) for p in old_params)

    duplicates = [p for p, count in collections.Counter(params).items()
                  if count > 1]
    if duplicates:
        msg = ('Cannot rename parameters ',
               ','.join('"{}"'.format(d) for d in duplicates),
               ': parameters with the same name exist')
        raise ValueError(''.join(msg))

    if params == old_params:
        return func
    else:
        return _Substituted(old_func, params)


class Builder:
    """A tight binding system defined on a graph.

    An alias exists for this common name: ``kwant.Builder``.

    This is one of the central types in Kwant.  It is used to construct tight
    binding systems in a flexible way.

    The nodes of the graph are `~kwant.system.Site` instances.  The edges,
    i.e. the hoppings, are pairs (2-tuples) of sites.  Each node and each
    edge has a value associated with it.  The values associated with nodes
    are interpreted as on-site Hamiltonians, the ones associated with edges
    as hopping integrals.

    To make the graph accessible in a way that is natural within the Python
    language it is exposed as a *mapping* (much like a built-in Python
    dictionary).  Keys are sites or hoppings.  Values are 2d arrays
    (e.g. NumPy or Tinyarray) or numbers (interpreted as 1 by 1 matrices).

    Parameters
    ----------
    symmetry : `~kwant.system.Symmetry` or `None`
        The spatial symmetry of the system.
    conservation_law : 2D array, dictionary, function, or `None`
        An onsite operator with integer eigenvalues that commutes with the
        Hamiltonian.  The ascending order of eigenvalues corresponds to the
        selected ordering of the Hamiltonian subblocks.  If a dict is
        given, it maps from site families to such matrices. If a function is
        given it must take the same arguments as the onsite Hamiltonian
        functions of the system and return the onsite matrix.
    time_reversal : scalar, 2D array, dictionary, function, or `None`
        The unitary part of the onsite time-reversal symmetry operator.
        Same format as that of `conservation_law`.
    particle_hole : scalar, 2D array, dictionary, function, or `None`
        The unitary part of the onsite particle-hole symmetry operator.
        Same format as that of `conservation_law`.
    chiral : 2D array, dictionary, function or `None`
        The unitary part of the onsite chiral symmetry operator.
        Same format as that of `conservation_law`.
    vectorize : bool, default: False
        If True then the finalized Builder will evaluate its Hamiltonian in
        a vectorized manner. This requires that all value functions take
        `~kwant.system.SiteArray` as first/second parameter rather than
        `~kwant.system.Site`, and return an array of values. The returned
        array must have the same length as the provided SiteArray(s), and
        may contain either scalars (i.e. a vector of values) or matrices
        (i.e. a 3d array of values).

    Notes
    -----

    Values can be also functions that receive the site or the hopping (passed
    to the function as two sites) and possibly additional arguments and are
    expected to return a valid value.  This allows to define systems quickly,
    to modify them without reconstructing, and to save memory for many-orbital
    models.

    In addition to simple keys (single sites and hoppings) more powerful keys
    are possible as well that allow to manipulate multiple sites/hoppings in a
    single operation.  Such keys are internally expanded into a sequence of
    simple keys by using the method `Builder.expand`.  For example,
    ``syst[general_key] = value`` is equivalent to ::

        for simple_key in syst.expand(general_key):
            syst[simple_key] = value

    Builder instances automatically ensure that every hopping is Hermitian, so
    that if ``builder[a, b]`` has been set, there is no need to set
    ``builder[b, a]``.

    Builder instances can be made to automatically respect a `~kwant.system.Symmetry`
    that is passed to them during creation.  The behavior of builders with a symmetry
    is slightly more sophisticated: all keys are mapped to the fundamental
    domain of the symmetry before storing them.  This may produce confusing
    results when neighbors of a site are queried.

    The method `attach_lead` *works* only if the sites affected by them have
    tags which are sequences of integers.  It *makes sense* only when these
    sites live on a regular lattice, like the ones provided by `kwant.lattice`.

    Attaching a lead manually (without the use of `~Builder.attach_lead`)
    amounts to creating a `Lead` object and appending it to the list of leads
    accessbile as the `~Builder.leads` attribute.

    `conservation_law`, `time_reversal`, `particle_hole`, and `chiral`
    affect the basis in which scattering modes derived from the builder
    are expressed - see `~kwant.physics.DiscreteSymmetry` for details.

    .. warning::

        If functions are used to set values in a builder with a symmetry, then
        they must satisfy the same symmetry.  There is (currently) no check and
        wrong results will be the consequence of a misbehaving function.

    Attributes
    ----------
    leads : list of `Lead` instances
        The leads that are attached to the system.

    Examples
    --------
    Define a site.

    >>> builder[site] = value

    Print the value of a site.

    >>> print(builder[site])

    Define a hopping.

    >>> builder[site1, site2] = value

    Delete a site.

    >>> del builder[site3]

    Detach the last lead.  (This does not remove the sites that were added to
    the scattering region by `~Builder.attach_lead`.)

    >>> del builder.leads[-1]

    """

    def __init__(self, symmetry=None, *, conservation_law=None, time_reversal=None,
                 particle_hole=None, chiral=None, vectorize=False):
        if symmetry is None:
            symmetry = NoSymmetry()
        else:
            ensure_isinstance(symmetry, Symmetry)
        self.symmetry = symmetry
        self.conservation_law = conservation_law
        self.time_reversal = time_reversal
        self.particle_hole = particle_hole
        self.chiral = chiral
        self.vectorize = vectorize
        self.leads = []
        self.H = {}

    #### Note on H ####
    #
    # This dictionary stores a directed graph optimized for efficient querying
    # and modification.  The nodes are instances of `Site`.
    #
    # Each edge, specified by a ``(tail, head)`` pair of nodes, holds an object
    # as a value.  Likewise, each tail which occurs in the graph also holds a
    # value.  (Nodes which only occur as heads are not required to have
    # values.) Every tail node has to be in the fundamental domain of the
    # builder's symmetry.
    #
    # For a given `tail` site, H[tail] is a list alternately storing
    # heads and values.  (The heads occupy even locations followed by the
    # values at odd locations.)  Each pair of entries thus describes a single
    # directed edge of the graph.
    #
    # The first pair of entries in each list is special: it always
    # corresponds to a loop edge.  (The head is equal to the tail.)  This
    # special edge has two purposes: It is used to store the value
    # associated with the tail node itself, and it is necessary for the
    # method getkey_tail which helps to conserve memory by storing equal
    # node label only once.

    def _get_edge(self, tail, head):
        for h, value in edges(self.H[tail]):
            if h == head:
                return value

        # (tail, head) is not present in the system, but tail is.
        if head in self.H:
            raise KeyError((tail, head))
        else:
            # If already head is missing, we only report this.  This way the
            # behavior is symmetric with regard to tail and head.
            raise KeyError(head)

    def _set_edge(self, tail, head, value):
        hvhv = self.H[tail]
        heads = hvhv[2::2]
        if head in heads:
            i = 2 + 2 * heads.index(head)
            hvhv[i] = head
            hvhv[i + 1] = value
        else:
            hvhv.append(head)
            hvhv.append(value)

    def _del_edge(self, tail, head):
        hvhv = self.H[tail]
        heads = hvhv[2::2]

        try:
            i = 2 + 2 * heads.index(head)
        except ValueError:
            # (tail, head) is not present in the system, but tail is.
            if head in self.H:
                raise KeyError((tail, head))
            else:
                # If already head is missing, we only report this.  This way the
                # behavior is symmetric with regard to tail and head.
                raise KeyError(head)

        del hvhv[i : i + 2]

    def _out_neighbors(self, tail):
        hvhv = self.H[tail]
        return islice(hvhv, 2, None, 2)

    def _out_degree(self, tail):
        hvhv = self.H[tail]
        return len(hvhv) // 2 - 1

    def __copy__(self):
        """Shallow copy"""
        result = object.__new__(Builder)
        result.symmetry = self.symmetry
        result.conservation_law = self.conservation_law
        result.time_reversal = self.time_reversal
        result.particle_hole = self.particle_hole
        result.chiral = self.chiral
        result.vectorize = self.vectorize
        result.leads = self.leads
        result.H = self.H
        return result

    # TODO: write a test for this method.
    def reversed(self):
        """Return a shallow copy of the builder with the symmetry reversed.

        This method can be used to attach the same infinite system as lead from
        two opposite sides.  It requires a builder to which an infinite
        symmetry is associated.
        """
        if self.leads:
            raise ValueError('System to be reversed may not have leads.')
        result = copy.copy(self)
        # if we don't assign a new list we will inadvertantly add leads to
        # the reversed system if we add leads to *this* system
        # (because we only shallow copy)
        result.leads = []
        result.symmetry = self.symmetry.reversed()
        return result

    def __bool__(self):
        return bool(self.H)

    def expand(self, key):
        """
        Expand a general key into an iterator over simple keys.

        Parameters
        ----------
        key : builder key (see notes)
            The key to be expanded

        Notes
        -----
        Keys are (recursively):
            * Simple keys: sites or 2-tuples of sites (=hoppings).
            * Any (non-tuple) iterable of keys, e.g. a list or a generator
              expression.
            * Any function that returns a key when passed a builder as sole
              argument, e.g. a `HoppingKind` instance or the function returned
              by `~kwant.lattice.Polyatomic.shape`.

        This method is internally used to expand the keys when getting or
        deleting items of a builder (i.e. ``syst[key] = value`` or ``del
        syst[key]``).

        """
        itr = iter((key,))
        iter_stack = [None]
        while iter_stack:
            for key in itr:
                while callable(key):
                    key = key(self)
                if isinstance(key, tuple):
                    # Site instances are also tuples.
                    yield key
                else:
                    iter_stack.append(itr)
                    try:
                        itr = iter(key)
                    except TypeError:
                        raise TypeError("{0} object is not a valid key."
                                        .format(type(key).__name__))
                    break
            else:
                itr = iter_stack.pop()

    def __getitem__(self, key):
        """Get the value of a single site or hopping."""
        if isinstance(key, Site):
            site = self.symmetry.to_fd(key)
            return self.H[site][1]

        sym = self.symmetry
        validate_hopping(key)
        a, b = sym.to_fd(*key)
        value = self._get_edge(a, b)
        if value is Other:
            if not sym.in_fd(b):
                b, a = sym.to_fd(b, a)
                assert not sym.in_fd(a)
            value = self._get_edge(b, a)
            if callable(value):
                assert not isinstance(value, HermConjOfFunc)
                value = HermConjOfFunc(value)
            else:
                value = herm_conj(value)
        return value

    def __contains__(self, key):
        """Tell whether the system contains a site or hopping."""
        if isinstance(key, Site):
            key = self.symmetry.to_fd(key)
            return key in self.H

        validate_hopping(key)
        a, b = self.symmetry.to_fd(*key)
        hvhv = self.H.get(a, ())
        return b in islice(hvhv, 2, None, 2)

    def _set_site(self, site, value):
        """Set a single site."""
        if not isinstance(site, Site):
            raise TypeError('Expecting a site, got {0} instead.'.format(type(site).__name__))
        site = self.symmetry.to_fd(site)
        hvhv = self.H.setdefault(site, [])
        if hvhv:
            hvhv[1] = value
        else:
            hvhv[:] = [site, value]

    def _set_hopping(self, hopping, value):
        """Set a single hopping."""
        sym = self.symmetry
        validate_hopping(hopping)
        a, b = sym.to_fd(*hopping)

        if sym.in_fd(b):
            # Make sure that we do not waste space by storing multiple instances
            # of identical sites.
            a2 = a = self.H[a][0]
            b2 = b = self.H[b][0]
        else:
            b2, a2 = sym.to_fd(b, a)
            assert not sym.in_fd(a2)
            if b2 not in self.H:
                raise KeyError(b)

        # It's important that we have verified that b2 belongs to the system.
        # Otherwise, we risk ending up with a half-added hopping.
        if isinstance(value, HermConjOfFunc):
            # Avoid nested HermConjOfFunc instances.
            self._set_edge(a, b, Other)            # May raise KeyError(a).
            self._set_edge(b2, a2, value.function) # Must succeed.
        else:
            self._set_edge(a, b, value)            # May raise KeyError(a).
            self._set_edge(b2, a2, Other)          # Must succeed.

    def __setitem__(self, key, value):
        """Set a single site/hopping or a bunch of them."""
        func = None
        for sh in self.expand(key):
            if func is None:
                func = (self._set_site if isinstance(sh, Site)
                        else self._set_hopping)
            func(sh, value)

    def _del_site(self, site):
        """Delete a single site and all associated hoppings."""
        if not isinstance(site, Site):
            raise TypeError('Expecting a site, got {0} instead.'.format(
                type(site).__name__))

        tfd = self.symmetry.to_fd
        site = tfd(site)

        out_neighbors = self._out_neighbors(site)

        for neighbor in out_neighbors:
            if neighbor in self.H:
                self._del_edge(neighbor, site)
            else:
                assert not self.symmetry.in_fd(neighbor)
                self._del_edge(*tfd(neighbor, site))

        del self.H[site]

    def _del_hopping(self, hopping):
        """Delete a single hopping."""
        sym = self.symmetry
        validate_hopping(hopping)
        a, b = sym.to_fd(*hopping)
        self._del_edge(a, b)

        if sym.in_fd(b):
            self._del_edge(b, a)
        else:
            b, a = sym.to_fd(b, a)
            assert not sym.in_fd(a)
            self._del_edge(b, a)

    def __delitem__(self, key):
        """Delete a single site/hopping or bunch of them."""
        func = None
        for sh in self.expand(key):
            if func is None:
                func = (self._del_site if isinstance(sh, Site)
                        else self._del_hopping)
            func(sh)

    def eradicate_dangling(self):
        """Keep deleting dangling sites until none are left.

        Sites are considered as dangling when less than two hoppings
        lead to them.
        """
        sites = list(site for site in self.H
                     if self._out_degree(site) < 2)

        for site in sites:
            # We could have deleted the site already if there was e.g. an
            # isolated hopping.
            if site not in self.H:
                continue

            while self._out_degree(site) < 2:
                neighbors = tuple(self._out_neighbors(site))
                if not neighbors:
                    del self.H[site]
                    break

                (neighbor,) = neighbors
                if neighbor in self.H:
                    # neighbor is in the fundamental domain
                    edge = (neighbor, site)
                else:
                    edge = self.symmetry.to_fd(neighbor, site)
                    neighbor = self.symmetry.to_fd(neighbor)
                self._del_edge(*edge)

                del self.H[site]
                # Neighbor could become dangling now.
                site = neighbor

    def __iter__(self):
        """Return an iterator over all sites and hoppings."""
        return chain(self.H, self.hoppings())

    def sites(self):
        """Return a read-only set over all sites.

        The sites that are returned belong to the fundamental domain of the
        `Builder` symmetry, and are not necessarily the ones that were set
        initially (but always the equivalent ones).
        """
        try:
            return self.H.keys()
        except AttributeError:
            return frozenset(self.H)

    def site_value_pairs(self):
        """Return an iterator over all (site, value) pairs."""
        for site, hvhv in self.H.items():
            yield site, hvhv[1]

    def hoppings(self):
        """Return an iterator over all Builder hoppings.

        The hoppings that are returned belong to the fundamental domain of the
        `Builder` symmetry, and are not necessarily the ones that were set
        initially (but always the equivalent ones).
        """
        for tail, hvhv in self.H.items():
            for head, value in edges(hvhv):
                if value is Other:
                    continue
                yield tail, head

    def hopping_value_pairs(self):
        """Return an iterator over all (hopping, value) pairs."""
        for tail, hvhv in self.H.items():
            for head, value in edges(hvhv):
                if value is Other:
                    continue
                yield (tail, head), value

    def dangling(self):
        """Return an iterator over all dangling sites.

        Sites are considered as dangling when less than two hoppings
        lead to them.
        """
        for site in self.H:
            if self._out_degree(site) < 2:
                yield site

    def degree(self, site):
        """Return the number of neighbors of a site."""
        if not isinstance(site, Site):
            raise TypeError('Expecting a site, got {0} instead.'.format(
                type(site).__name__))
        site = self.symmetry.to_fd(site)
        return self._out_degree(site)

    def neighbors(self, site):
        """Return an iterator over all neighbors of a site.

        Technical note: This method respects the symmetry of the builder,
        i.e. the returned sites are really connected to the given site (and not
        to its image in the fundamental domain).
        """
        if not isinstance(site, Site):
            raise TypeError('Expecting a site, got {0} instead.'.format(
                type(site).__name__))
        sym = self.symmetry
        if isinstance(sym, NoSymmetry):
            # Optimization for common case.
            yield from self._out_neighbors(site)
            return
        shift = sym.which(site)
        site = sym.act(-shift, site)
        for neighbor in self._out_neighbors(site):
            yield sym.act(shift, neighbor)

    def closest(self, pos):
        """Return the site that is closest to the given position.

        This function takes into account the symmetry of the builder.  It is
        assumed that the symmetry is a translational symmetry.

        This function executes in a time proportional to the number of sites,
        so it is not efficient for large builders.  It is especially slow for
        builders with a symmetry, but such systems often contain only a limited
        number of sites.

        """
        errmsg = ("Builder.closest() requires site families that provide "
                  "pos().\nThe following one does not:\n")
        sym = self.symmetry
        n = sym.num_directions

        if n:
            # Determine basis in real space from first site.  (The result from
            # any site would do.)
            I = ta.identity(n, int)
            site = next(iter(self.H))
            space_basis = [sym.act(element, site).pos - site.pos
                           for element in I]
            space_basis, transf = lll.lll(space_basis)
            transf = ta.array(transf.T, int)

        tag_basis_cache = {}
        dist = float('inf')
        result = None
        for site in self.H:
            try:
                site_pos = site.pos
            except AttributeError:
                raise AttributeError(errmsg + str(site.family))
            if n:
                fam = site.family
                tag_basis = tag_basis_cache.get(fam)
                if tag_basis is None:
                    zero_site = Site(fam, ta.zeros(len(site.tag), int))
                    tag_basis = [sym.act(element, zero_site).tag
                                 for element in I]
                    tag_basis = ta.dot(transf, tag_basis)
                    tag_basis_cache[fam] = tag_basis
                shift = lll.cvp(pos - site_pos, space_basis, 1)[0]
                site = Site(fam, ta.dot(shift, tag_basis) + site.tag)
                site_pos = site.pos
            d = site_pos - pos
            d = ta.dot(d, d)
            if d < dist:
                dist = d
                result = site
        return result

    def update(self, other):
        """Update builder from `other`.

        All sites and hoppings of `other`, together with their values, are
        written to `self`, overwriting already existing sites and hoppings.
        The leads of `other` are appended to the leads of the system being
        updated.

        This method requires that both builders share the same symmetry.
        """
        if (not self.symmetry.has_subgroup(other.symmetry)
            or not other.symmetry.has_subgroup(self.symmetry)):
            raise ValueError("Both builders involved in update() must have "
                             "equal symmetries.")
        for site, value in other.site_value_pairs():
            self[site] = value
        for hop, value in other.hopping_value_pairs():
            self[hop] = value
        self.leads.extend(other.leads)

    def __iadd__(self, other):
        warnings.warn("The += operator of builders is deprecated. Use "
                      "'Builder.update()' instead.", KwantDeprecationWarning,
                      stacklevel=2)
        self.update(other)
        return self

    def substituted(self, **subs):
        """Return a copy of this Builder with modified parameter names.
        """
        # Construct the a copy of the system with new value functions.
        if self.leads:
            raise ValueError("For simplicity, 'subsituted' is limited "
                             "to builders without leads. Use 'substituted' "
                             "before attaching leads to avoid this error.")

        # Get value *functions* only
        onsites = list(set(
            onsite for _, onsite in self.site_value_pairs()
            if callable(onsite)))
        hoppings = list(set(
            hop for _, hop in self.hopping_value_pairs()
            if callable(hop)))

        flatten = chain.from_iterable

        # Get parameter names to be substituted for each function,
        # without the 'site' parameter(s)
        onsite_params = [get_parameters(v)[1:] for v in onsites]
        hopping_params = [get_parameters(v)[2:] for v in hoppings]

        system_params = set(flatten(chain(onsite_params, hopping_params)))
        nonexistant_params = set(subs.keys()).difference(system_params)
        if nonexistant_params:
            msg = ('Parameters {} are not used by any onsite or hopping '
                   'value function in this system.'
                  ).format(nonexistant_params)
            warnings.warn(msg, RuntimeWarning, stacklevel=2)

        # Precompute map from old onsite/hopping value functions to ones
        # with substituted parameters.
        value_map = {value: _substitute_params(value, subs)
                     for value in chain(onsites, hoppings)}

        result = copy.copy(self)
        # if we don't assign a new list we will inadvertantly add leads to
        # the reversed system if we add leads to *this* system
        # (because we only shallow copy)
        result.leads = []
        # Copy the 'H' dictionary, mapping old values to new ones using
        # 'value_map'. If a value does not appear in the map then it means
        # that the old value should be used.
        result.H = {}
        for tail, hvhv in self.H.items():
            result.H[tail] = list(flatten(
                (head, value_map.get(value, value))
                for head, value in interleave(hvhv)))

        return result

    def fill(self, template, shape, start, *, max_sites=10**7):
        """Populate builder using another one as a template.

        Starting from one or multiple sites, traverse the graph of the template
        builder and copy sites and hoppings to the target builder.  The
        traversal stops at sites that are already present in the target and on
        sites that are not inside the provided shape.

        This function takes into account translational symmetry.  As such,
        typically the template will have a higher symmetry than the target.

        Newly added sites are connected by hoppings to sites that were already
        present.  This facilitates construction of a system by a series of
        calls to 'fill'.

        Parameters
        ----------
        template : `Builder` instance
            The builder used as the template. The symmetry of the target builder
            must be a subgroup of the symmetry of the template.
        shape : callable
            A boolean function of site returning whether the site should be
            added to the target builder or not. The shape must be compatible
            with the symmetry of the target builder.
        start : `~kwant.system.Site` or iterable thereof or iterable of numbers
            The site(s) at which the the flood-fill starts.  If start is an
            iterable of numbers, the starting site will be
            ``template.closest(start)``.
        max_sites : positive number
            The maximal number of sites that may be added before
            ``RuntimeError`` is raised.  Used to prevent using up all memory.

        Returns
        -------
        added_sites : list of `~kwant.system.Site` that were added to the system.

        Raises
        ------
        ValueError
            If the symmetry of the target isn't a subgroup of the template
            symmetry.
        RuntimeError
            If more than `max_sites` sites are to be added.  The target builder
            will be left in an unusable state.

        Notes
        -----
        This function uses a flood-fill algorithm.  If the template builder
        consists of disconnected parts, the fill will stop at their boundaries.

        """
        if not max_sites > 0:
            raise ValueError("max_sites must be positive.")

        to_fd = self.symmetry.to_fd
        H = self.H
        templ_sym = template.symmetry

        # Check that symmetries are commensurate.
        if not templ_sym.has_subgroup(self.symmetry):
            raise ValueError("Builder symmetry is not a subgroup of the "
                             "template symmetry")

        if isinstance(start, Site):
            start = [start]
        else:
            start = list(start)
            if start and not isinstance(start[0], Site):
                start = [template.closest(start)]

        if any(s not in template for s in start):
            warnings.warn("fill(): Some of the starting sites are "
                          "not in the template builder.",
                          RuntimeWarning, stacklevel=2)
        start = [s for s in start if s in template]
        if not start:
            return []

        try:
            # "Active" are sites (mapped to the target's FD) that have been
            # verified to lie inside the shape, have been added to the target
            # (with `None` as value), but yet without their hoppings.
            active = set()
            congested = True
            for s in start:
                s = to_fd(s)
                if s not in H:
                    congested = False
                    if shape(s):
                        active.add(s)
                        H.setdefault(s, [s, None])

            if not active:
                if congested:
                    warnings.warn("fill(): The target builder already contains "
                                  "all starting sites.", RuntimeWarning,
                                  stacklevel=2)
                else:
                    warnings.warn("fill(): None of the starting sites is in "
                                  "the desired shape",
                                  RuntimeWarning, stacklevel=2)
                return []

            done = []
            old_active = set()
            new_active = set()

            # Flood-fill on the graph.  We work site by site, writing all the
            # outgoing edges.
            while active:
                old_active.update(active)

                for tail in active:
                    done.append(tail)
                    if len(done) > max_sites:
                        raise RuntimeError("Maximal number of sites (max_sites "
                                           "parameter of fill()) added.")

                    # Make an iterator over head-value-pairs.
                    shift = templ_sym.which(tail)
                    templ_hvhv = template.H[templ_sym.act(-shift, tail)]
                    templ_hvhv = iter(templ_hvhv)
                    templ_hvhv = iter(zip(templ_hvhv, templ_hvhv))

                    hvhv = H[tail]
                    hvhv[1] = next(templ_hvhv)[1]
                    old_heads = hvhv[2::2]

                    # The remaining pairs are the heads and their associated
                    # values.
                    for head, value in templ_hvhv:
                        head = templ_sym.act(shift, head)
                        head_fd = to_fd(head)

                        if (head_fd not in old_active
                            and head_fd not in new_active):
                            # The 'head' site has not been filled yet.
                            if head_fd in H:
                                # The 'head' site exists.  (It doesn't matter
                                # whether it's in the shape or not.)  Fill the
                                # incoming edge as well to balance the hopping.
                                other_value = template._get_edge(
                                    *templ_sym.to_fd(head, tail))
                                self._set_edge(*to_fd(head, tail)
                                               + (other_value,))
                            else:
                                if not shape(head_fd):
                                    # There is no site at 'head' and it's
                                    # outside the shape.
                                    continue
                                new_active.add(head_fd)
                                H.setdefault(head_fd, [head_fd, None])

                        # Fill the outgoing edge.
                        if head in old_heads:
                            i = 2 + 2 * old_heads.index(head)
                            hvhv[i] = head
                            hvhv[i + 1] = value
                        else:
                            hvhv.extend((head, value))

                old_active, active, new_active = active, new_active, old_active
                new_active.clear()
        except Exception as e:
            # The graph has unbalanced edges: delete it.
            self.H = {}
            # Re-raise the exception with an additional message.
            msg = ("All sites of this builder have been deleted because an "
                   "exception\noccurred during the execution of fill(): "
                   "see above.")
            raise RuntimeError(msg) from e

        return done

    def attach_lead(self, lead_builder, origin=None, add_cells=0):
        """Attach a lead to the builder, possibly adding missing sites.

        This method first adds sites from 'lead_builder' until the interface
        where the lead will attach is "smooth".  Then it appends the
        'lead_builder' and the interface sites as a
        `~kwant.builder.BuilderLead` to the 'leads' of this builder.

        Parameters
        ----------
        lead_builder : `Builder` with 1D translational symmetry
            Builder of the lead which has to be attached.
        origin : `~kwant.system.Site`
            The site which should belong to a domain where the lead should
            begin. It is used to attach a lead inside the system, e.g. to an
            inner radius of a ring.
        add_cells : int
            Number of complete unit cells of the lead to be added to the system
            *after* the missing sites have been added.

        Returns
        -------
        added_sites : list of `~kwant.system.Site`

        Raises
        ------
        ValueError
            If `lead_builder` does not have proper symmetry, has hoppings with
            range of more than one lead unit cell, or if it is not completely
            interrupted by the system.

        Notes
        -----
        This method is not fool-proof, i.e. if it raises an error, there is
        no guarantee that the system stayed unaltered.

        The system must "interrupt" the lead that is being attached. This means
        that for each site in the lead that has a hopping to a neighbnoring
        unit cell there must be at least one site in the system that is an
        image of the lead site under the action of the lead's translational
        symmetry.  In order to interrupt the lead, the system must contain
        sites from the same site family as the sites in the lead.  Below are
        three examples of leads being attached to systems::

            Successful           Successful          Unsuccessful
            ----------           ----------          ------------
            Lead   System        Lead   System        Lead  System
            x-  …      o         x   …                x-  …
            |          |         |                    |
            x-  …    o-o         x-  …    o-o         x-  …  o-o
            |        | |         |        | |         |      | |
            x-  …  o-o-o         x-  …  o-o-o         x-  …  o-o

        The second case succeeds, as even though the top site has no image in
        the system, because the top site has no hoppings to sites in other unit
        cells.

        Sites may be added to the system when the lead is attached, so that the
        interface to the lead is "smooth". Below we show the system after
        having attached a lead. The 'x' symbols in the system indicate the
        added sites::

            Lead   System        Lead   System
            x-  …  x-x-o         x   …  x
            |      | | |         |      |
            x-  …  x-o-o         x-  …  x-o-o
            |      | | |         |      | | |
            x-  …  o-o-o         x-  …  o-o-o
        """
        if self.symmetry.num_directions:
            raise ValueError("Leads can only be attached to finite systems.")

        if add_cells < 0 or int(add_cells) != add_cells:
            raise ValueError('add_cells must be an integer >= 0.')

        if self.vectorize != lead_builder.vectorize:
            raise ValueError(
                "Sites of the lead were added to the scattering "
                "region, but only one of these systems is vectorized. "
                "Vectorize both systems to allow attaching leads."
            )

        sym = lead_builder.symmetry
        H = lead_builder.H

        if sym.num_directions != 1:
            raise ValueError('Only builders with a 1D symmetry are allowed.')

        try:
            hop_range = max(abs(sym.which(hopping[1])[0])
                            for hopping in lead_builder.hoppings())
        except ValueError:  # if there are no hoppings max() will raise
            hop_range = 0

        if hop_range > 1:
            # Automatically increase the period, potentially warn the user.
            new_lead = Builder(
                sym.subgroup((hop_range,)),
                conservation_law=lead_builder.conservation_law,
                time_reversal=lead_builder.time_reversal,
                particle_hole=lead_builder.particle_hole,
                chiral=lead_builder.chiral,
                vectorize=lead_builder.vectorize,
            )
            with reraise_warnings():
                new_lead.fill(lead_builder, lambda site: True,
                              lead_builder.sites(), max_sites=float('inf'))
            lead_builder = new_lead
            sym = lead_builder.symmetry
            H = lead_builder.H

        if not H:
            raise ValueError('Lead to be attached contains no sites.')

        # Check if site families of the lead are present in the system (catches
        # a common and a hard to find bug).
        families = set(site.family for site in H)
        lead_only_families = families.copy()
        for site in self.H:
            lead_only_families.discard(site.family)
            if not lead_only_families:
                break
        else:
            msg = ('Sites with site families {0} do not appear in the system, '
                   'hence the system does not interrupt the lead.')
            raise ValueError(msg.format(tuple(lead_only_families)))

        all_doms = set()
        for site in self.H:
            if site.family not in families:
                continue
            ge = sym.which(site)
            if sym.act(-ge, site) in H:
                all_doms.add(ge[0])

        if origin is not None:
            orig_dom = sym.which(origin)[0]
            all_doms = [dom for dom in all_doms if dom <= orig_dom]
        if len(all_doms) == 0:
            raise ValueError('Builder does not intersect with the lead,'
                             ' this lead cannot be attached.')
        max_dom = max(all_doms) + add_cells
        min_dom = min(all_doms)
        del all_doms

        def shape(site):
            domain, = sym.which(site)
            if domain < min_dom:
                raise ValueError('Builder does not interrupt the lead,'
                                 ' this lead cannot be attached.')
            return domain <= max_dom + 1

        # We start flood-fill from the first domain that doesn't belong to the
        # system (this one is guaranteed to contain a complete unit cell of the
        # lead). After flood-fill we remove that domain.
        start = {sym.act((max_dom + 1,), site) for site in H}
        with reraise_warnings():
            all_added = self.fill(lead_builder, shape, start,
                                  max_sites=float('inf'))
        all_added = [site for site in all_added if site not in start]
        del self[start]

        # Calculate the interface.
        interface = set()
        for site in H:
            for neighbor in lead_builder.neighbors(site):
                neighbor = sym.act((max_dom + 1,), neighbor)
                if sym.which(neighbor)[0] == max_dom:
                    interface.add(neighbor)

        self.leads.append(BuilderLead(lead_builder, interface, all_added))
        return all_added

    def finalized(self):
        """Return a finalized (=usable with solvers) copy of the system.

        Returns
        -------
        finalized_system : `kwant.builder.FiniteSystem`
            If there is no symmetry.
        finalized_system : `kwant.builder.InfiniteSystem`
            If a symmetry is present.

        Notes
        -----
        This method does not modify the Builder instance for which it is
        called.

        Upon finalization, it is implicitly assumed that **every** function
        assigned as a value to a builder with a symmetry possesses the same
        symmetry.

        Attached leads are also finalized and will be present in the finalized
        system to be returned.

        Currently, only Builder instances without or with a 1D translational
        `~kwant.system.Symmetry` can be finalized.
        """
        if self.symmetry.num_directions == 0:
            if self.vectorize:
                return FiniteVectorizedSystem(self)
            else:
                return FiniteSystem(self)
        elif self.symmetry.num_directions == 1:
            if self.vectorize:
                return InfiniteVectorizedSystem(self)
            else:
                return InfiniteSystem(self)
        else:
            raise ValueError('Currently, only builders without or with a 1D '
                             'translational symmetry can be finalized.')

    # Protect novice users from confusing error messages if they
    # forget to finalize their Builder.

    @staticmethod
    def _require_system(*args, **kwargs):
        """You need a finalized system; Use Builder.finalized() first."""
        raise TypeError('You need a finalized system; '
                        'use Builder.finalized() first.')

    hamiltonian = hamiltonian_submatrix = modes = selfenergy = \
    inter_cell_hopping = cell_hamiltonian = precalculated = \
    _require_system


def _add_peierls_phase(syst, peierls_parameter):

    @memoize
    def wrap_hopping(hop):
        def f(*args):
            a, b, *args, phi = args
            return hop(a, b, *args) * phi(a, b)

        params = ('_site0', '_site1')
        if callable(hop):
            params += get_parameters(hop)[2:]  # cut off both site parameters
        params += (peierls_parameter,)

        f.__signature__ = inspect.Signature(
            inspect.Parameter(name, inspect.Parameter.POSITIONAL_ONLY)
            for name in params)

        return f

    const_hoppings = {}

    def const_hopping(a, b, phi):
        return const_hoppings[a, b] * phi(a, b)

    # fix the signature
    params = ('_site0', '_site1', peierls_parameter)
    const_hopping.__signature__ = inspect.Signature(
            inspect.Parameter(name, inspect.Parameter.POSITIONAL_ONLY)
            for name in params)

    ret = Builder(
        syst.symmetry,
        # No time reversal, as magnetic fields break it
        conservation_law=syst.conservation_law,
        particle_hole=syst.particle_hole,
        chiral=syst.chiral,
    )
    for i, lead in enumerate(syst.leads):
        ret.leads.append(
            BuilderLead(
                _add_peierls_phase(
                    lead.builder,
                    peierls_parameter + '_lead{}'.format(i),
                ),
                lead.interface,
                lead.padding,
            )
        )

    for site, val in syst.site_value_pairs():
        ret[site] = val

    for hop, val in syst.hopping_value_pairs():
        if callable(val):
            ret[hop] = wrap_hopping(val)
        else:
            const_hoppings[hop] = val
            ret[hop] = const_hopping

    return ret


def add_peierls_phase(syst, peierls_parameter='phi', fix_gauge=True):
    """Add a Peierls phase parameter to a Builder.

    Parameters
    ----------
    syst : kwant.Builder
        The system to which to add a Peierls phase.
    peierls_parameter : str
        The name of the Peierls phase parameter to value functions.
    fix_gauge : bool (default: True)
        If True, fix the gauge of the system and return it also

    Returns
    -------
    syst : kwant.builder.Finitesystem or kwant.builder.InfiniteSystem
        A system where all hoppings are given by value functions
        that have an additional parameter 'phi' that should be
        the Peierls phase returned by `kwant.physics.magnetic_gauge`.
        Any leads have similar parameters named 'phi_lead0',
        'phi_lead1' etc.
    gauge : callable
        Only returned if 'fix_gauge' is True. Called with magnetic
        field(s), and returns a parameter dictionary that can be
        passed to the system as 'params' (see the example below).

    Examples
    --------
    >>> import numpy as np
    >>> import kwant
    >>>
    >>> syst = make_system()
    >>> lead = make_lead()
    >>> syst.attach_lead(lead)
    >>> syst.attach_lead(lead.reversed())
    >>>
    >>> fsyst, phase = kwant.builder.add_peierls_phase(syst)
    >>>
    >>> def B_syst(pos):
    >>>     return np.exp(-np.sum(pos * pos))
    >>>
    >>> kwant.smatrix(fsyst, parameters=dict(t=-1, **phase(B_syst, 0, 0)))
    """

    def wrap_gauge(gauge):
        phase_names = [peierls_parameter]
        phase_names += [peierls_parameter + '_lead{}'.format(i)
                        for i in range(len(syst.leads))]

        doc = textwrap.dedent("""\
            Return the Peierls phase for a magnetic field configuration.

            Parameters
            ----------
            syst_field : scalar, vector or callable
                The magnetic field to apply to the scattering region.
                If callable, takes a position and returns the
                magnetic field at that position. Can be a scalar if
                the system is 1D or 2D, otherwise must be a vector.
                Magnetic field is expressed in units :math:`φ₀ / l²`,
                where :math:`φ₀` is the magnetic flux quantum and
                :math:`l` is the unit of length.
            *lead_fields : scalar, vector or callable
                The magnetic fields to apply to each of the leads, in
                the same format as 'syst_field'. In addition, if a callable
                is provided, then the magnetic field must have the symmetry
                of the associated lead.
            tol : float, default: 1E-8
                The tolerance to which to calculate the flux through each
                hopping loop in the system.
            average : bool, default: False
                If True, estimate the magnetic flux through each hopping loop
                in the system by evaluating the magnetic field at a single
                position inside the loop and multiplying it by the area of the
                loop. If False, then ``scipy.integrate.quad`` is used to integrate
                the magnetic field. This parameter is only used when 'syst_field'
                or 'lead_fields' are callable.

            Returns
            -------
            phases : dict of callables
                To be passed directly as the parameters of a system wrapped with
                'kwant.builder.add_peierls_phase'.
            """)

        @wraps(gauge)
        def f(*args, **kwargs):
            phases = gauge(*args, **kwargs)
            # When there are no leads 'gauge' returns a single callable
            if not syst.leads:
                phases = (phases,)
            return dict(zip(phase_names, phases))

        f.__doc__ = doc

        return f

    if syst.vectorize:
        raise TypeError("'add_peierls_phase' does not work with "
                        "vectorized Builders")

    ret = _add_peierls_phase(syst, peierls_parameter).finalized()

    if fix_gauge:
        return ret, wrap_gauge(magnetic_gauge(ret))
    else:
        return ret


################ Finalized systems

def _raise_user_error(exc, func):
    msg = ('Error occurred in user-supplied value function "{0}".\n'
           'See the upper part of the above backtrace for more information.')
    raise UserCodeError(msg.format(func.__name__)) from exc


def _translate_cons_law(cons_law):
    """Translate a conservation law from builder format to something that can
    be used to initialize operator.Density.
    """
    if callable(cons_law):
        @wraps(cons_law)
        def vals(site, *args, **kwargs):
            if site.family.norbs == 1:
                return cons_law(site, *args, **kwargs)
            return np.diag(np.linalg.eigvalsh(cons_law(site, *args, **kwargs)))

        @wraps(cons_law)
        def vecs(site, *args, **kwargs):
            if site.family.norbs == 1:
                return 1
            return np.linalg.eigh(cons_law(site, *args, **kwargs))[1]

    elif isinstance(cons_law, collections.abc.Mapping):
        vals = {family: (value if family.norbs == 1 else
                         ta.array(np.diag(np.linalg.eigvalsh(value))))
                for family, value in cons_law.items()}
        vecs = {family: (1 if family.norbs == 1 else
                         ta.array(np.linalg.eigh(value)[1]))
                for family, value in cons_law.items()}

    else:
        try:
            vals, vecs = np.linalg.eigh(cons_law)
            vals = np.diag(vals)
        except np.linalg.LinAlgError as e:
            if '0-dimensional' not in e.args[0]:
                raise e  # skip coverage
            vals, vecs = cons_law, 1

    return vals, vecs


class _FinalizedBuilderMixin:
    """Common functionality for all finalized builders"""

    def _init_discrete_symmetries(self, builder):
        def operator(op):
            return Density(self, op, check_hermiticity=False)

        if builder.conservation_law is None:
            self._cons_law = None
        else:
            a = _translate_cons_law(builder.conservation_law)
            self._cons_law = tuple(map(operator, a))
        self._symmetries = tuple(None if op is None else operator(op)
                                 for op in [builder.time_reversal,
                                            builder.particle_hole,
                                            builder.chiral])

    def hamiltonian(self, i, j, *args, params=None):
        if args and params:
            raise TypeError("'args' and 'params' are mutually exclusive.")
        if i == j:
            value, param_names = self.onsites[i]
            if param_names is not None:  # 'value' is callable
                site = self.symmetry.to_fd(self.sites[i])
                if params:
                    # See body of _value_params_pair_cache().
                    if isinstance(param_names, Exception):
                        raise param_names
                    args = map(params.__getitem__, param_names)
                try:
                    value = value(site, *args)
                except Exception as exc:
                    if isinstance(exc, KeyError) and params:
                        missing = [p for p in param_names if p not in params]
                        if missing:
                            msg = ('System is missing required arguments: ',
                                   ', '.join(map('"{}"'.format, missing)))
                            raise TypeError(''.join(msg))
                    _raise_user_error(exc, value)
        else:
            edge_id = self.graph.first_edge_id(i, j)
            value, param_names = self.hoppings[edge_id]
            conj = value is Other
            if conj:
                i, j = j, i
                edge_id = self.graph.first_edge_id(i, j)
                value, param_names = self.hoppings[edge_id]
            if param_names is not None:  # 'value' is callable
                sites = self.sites
                site_i, site_j = self.symmetry.to_fd(sites[i], sites[j])
                if params:
                    # See body of _value_params_pair_cache().
                    if isinstance(param_names, Exception):
                        raise param_names
                    args = map(params.__getitem__, param_names)
                try:
                    value = value(site_i, site_j, *args)
                except Exception as exc:
                    if isinstance(exc, KeyError) and params:
                        missing = [p for p in param_names if p not in params]
                        if missing:
                            msg = ('System is missing required arguments: ',
                                   ', '.join(map('"{}"'.format, missing)))
                            raise TypeError(''.join(msg))
                    _raise_user_error(exc, value)
            if conj:
                value = herm_conj(value)
        return value

    @deprecate_args
    def discrete_symmetry(self, args=(), *, params=None):
        if self._cons_law is not None:
            eigvals, eigvecs = self._cons_law
            eigvals = eigvals.tocoo(args, params=params)
            if not np.allclose(eigvals.data, np.round(eigvals.data)):
                raise ValueError("Conservation law must have integer"
                                 " eigenvalues.")
            eigvals = np.round(eigvals).tocsr()
            # Avoid appearance of zero eigenvalues
            eigvals = eigvals + 0.5 * sparse.identity(eigvals.shape[0])
            eigvals.eliminate_zeros()
            eigvecs = eigvecs.tocoo(args, params=params)
            projectors = [eigvecs.dot(eigvals == val)
                          for val in sorted(np.unique(eigvals.data))]
        else:
            projectors = None

        def evaluate(op):
            return None if op is None else op.tocoo(args, params=params)

        return DiscreteSymmetry(projectors, *(evaluate(symm) for symm in
                                              self._symmetries))

    def pos(self, i):
        return self.sites[i].pos


class _VectorizedFinalizedBuilderMixin(_FinalizedBuilderMixin):
    """Common functionality for all vectorized finalized builders

    Attributes
    ----------
    _term_values : sequence
        Each item is either an array of values (if 'param_names is None')
        or a vectorized value function (in which case 'param_names' is a
        sequence of strings: the extra parameters to the value function).
    _onsite_term_by_site_id : sequence of int
        Maps site (integer) to the term that evaluates the associated
        onsite matrix element.
    _hopping_term_by_edge_id : sequence of int
        Maps edge id in the graph to the term that evaluates the associated
        hopping matrix element. If negative, then the associated hopping is
        the Hermitian conjugate of another hopping; if the number stored is
        't' (< 0) then the associated hopping is stored in term '-t - 1'.
    """
    def hamiltonian(self, i, j, *args, params=None):
        warnings.warn(
            "Querying individual matrix elements with 'hamiltonian' is "
            "deprecated, and now takes O(log N) time where N is the number "
            "of matrix elements per hamiltonian term. Query many matrix "
            "elements at once using 'hamiltonian_term'.",
            KwantDeprecationWarning
        )
        site_offsets, _, _ = self.site_ranges.transpose()
        if i == j:
            which_term = self._onsite_term_by_site_id[i]
            (w, _), (off, _) = self.subgraphs[self.terms[which_term].subgraph]
            i_off = i - site_offsets[w]
            selector = np.searchsorted(off, i_off)
            onsite = self.hamiltonian_term(
                which_term, [selector], args, params=params)
            return onsite[0]
        else:
            edge_id = self.graph.first_edge_id(i, j)
            # Map sites in previous cell to fundamental domain; vectorized
            # infinite systems only store sites in the FD. We already know
            # that this hopping is between unit cells because this is encoded
            # in the edge_id and term id.
            # Using 'is_infinite' is a bit of a hack, but 'hamiltonian' is
            # deprecated anyway, and refactoring everything to avoid this check
            # is not worth it.
            if system.is_infinite(self):
                i, j = i % self.cell_size, j % self.cell_size
            which_term = self._hopping_term_by_edge_id[edge_id]
            herm_conj = which_term < 0
            if herm_conj:
                which_term = -which_term - 1
            term = self.terms[which_term]
            # To search for hopping (i, j) in hopping_terms, we need
            # to treat hopping_terms as a record array of integer pairs
            dtype = np.dtype([('f0', int), ('f1', int)])
            # For hermitian conjugate terms search through the
            # *other* term's hoppings because those are sorted.

            (to_w, from_w), hoppings = self.subgraphs[term.subgraph]
            hoppings = hoppings.transpose()  # to get array-of-pairs
            if herm_conj:
                hop = (j - site_offsets[to_w], i - site_offsets[from_w])
            else:
                hop = (i - site_offsets[to_w], j - site_offsets[from_w])
            hop = np.array(hop, dtype=dtype)
            hoppings = hoppings.view(dtype).reshape(-1)
            selector = np.recarray.searchsorted(hoppings, hop)
            h = self.hamiltonian_term(
                    which_term, [selector], args, params=params)
            h = h[0]
            if herm_conj:
                h = h.conjugate().transpose()
            return h

    def hamiltonian_term(self, index, selector=slice(None),
                         args=(), params=None):
        if args and params:
            raise TypeError("'args' and 'params' are mutually exclusive.")
        if index < 0:
            raise ValueError("term indices must be non-negative")

        term = self.terms[index]
        val = self._term_values[index]

        if not callable(val):
            return val[selector]

        # Construct site arrays to pass to the vectorized value function.
        subgraph = self.subgraphs[self.terms[index].subgraph]
        (to_which, from_which), (to_off, from_off) = subgraph
        is_onsite = to_off is from_off
        to_off = to_off[selector]
        from_off = from_off[selector]
        assert len(to_off) == len(from_off)

        to_family = self.site_arrays[to_which].family
        to_tags = self.site_arrays[to_which].tags
        to_site_array = SiteArray(to_family, to_tags[to_off])
        site_arrays = (to_site_array,)
        if not is_onsite:
            from_family = self.site_arrays[from_which].family
            from_tags = self.site_arrays[from_which].tags
            from_site_array = self.symmetry.act(
                term.symmetry_element,
                SiteArray(from_family, from_tags[from_off])
            )
            site_arrays = (to_site_array, from_site_array)

        # Construct args from params
        if params:
            # There was a problem extracting parameter names from the value
            # function (probably an illegal signature) and we are using
            # keyword parameters.
            if self._term_errors[index] is not None:
                raise self._term_errors[index]
            try:
                args = [params[p] for p in term.parameters]
            except KeyError:
                missing = [p for p in term.parameters if p not in params]
                msg = ('System is missing required arguments: ',
                       ', '.join(map('"{}"'.format, missing)))
                raise TypeError(''.join(msg))

        try:
            ham = val(*site_arrays, *args)
        except Exception as exc:
            _raise_user_error(exc, val)

        expected_shape = (
            len(to_site_array),
            to_family.norbs,
            from_family.norbs if not is_onsite else to_family.norbs,
        )
        ham = system._normalize_matrix_blocks(ham, expected_shape,
                                              calling_function=val)

        return ham


# The same (value, parameters) pair will be used for many sites/hoppings,
# so we cache it to avoid wasting extra memory.
def _value_params_pair_cache(nstrip):
    def get(value):
        entry = cache.get(id(value))
        if entry is None:
            if isinstance(value, _Substituted):
                entry = value.func, value.params[nstrip:]
            elif callable(value):
                try:
                    param_names = get_parameters(value)
                except ValueError as ex:
                    # The parameter names are determined and stored in advance
                    # for future use.  This has failed, but it will only turn
                    # into a problem if user code ever uses the 'params'
                    # mechanism.  To maintain backwards compatibility, we catch
                    # and store the exception so that it can be raised whenever
                    # appropriate.
                    entry = value, ex
                else:
                    entry = value, param_names[nstrip:]
            else:
                # None means: value is not callable. (That's faster to check.)
                entry = value, None
            cache[id(value)] = entry
        return entry
    assert nstrip in [1, 2]
    cache = {}
    return get


def _make_graph(H, id_by_site):
    g = graph.Graph()
    g.num_nodes = len(id_by_site)  # Some sites could not appear in any edge.
    for tail, hvhv in H.items():
        for head in islice(hvhv, 2, None, 2):
            if tail == head:
                continue
            g.add_edge(id_by_site[tail], id_by_site[head])
    return g.compressed()


def _finalize_leads(leads, id_by_site):
    #### Connect leads.
    finalized_leads = []
    lead_interfaces = []
    lead_paddings = []
    for lead_nr, lead in enumerate(leads):
        try:
            with warnings.catch_warnings(record=True) as ws:
                warnings.simplefilter("always")
                # The following line is the whole "payload" of the entire
                # try-block.
                finalized_leads.append(lead.finalized())
        except ValueError as e:
            # Re-raise the exception with an additional message.
            msg = 'Problem finalizing lead {0}:'.format(lead_nr)
            e.args = (' '.join((msg,) + e.args),)
            raise
        else:
            for w in ws:
                # Re-raise any warnings with an additional message and the
                # proper stacklevel.
                w = w.message
                msg = 'When finalizing lead {0}:'.format(lead_nr)
                warnings.warn(w.__class__(' '.join((msg,) + w.args)),
                              stacklevel=3)
        try:
            interface = [id_by_site[isite] for isite in lead.interface]
        except KeyError as e:
            msg = ("Lead {0} is attached to a site that does not "
                   "belong to the scattering region:\n {1}")
            raise ValueError(msg.format(lead_nr, e.args[0]))

        lead_interfaces.append(np.array(interface))

        padding = getattr(lead, 'padding', [])
        # Some padding sites might have been removed after the lead was
        # attached. Unlike in the case of the interface, this is not a
        # problem.
        finalized_padding = [
            id_by_site[isite] for isite in padding if isite in id_by_site
        ]

        lead_paddings.append(np.array(finalized_padding))

    return finalized_leads, lead_interfaces, lead_paddings


class FiniteSystem(_FinalizedBuilderMixin, system.FiniteSystem):
    """Finalized `Builder` with leads.

    Usable as input for the solvers in `kwant.solvers`.

    Attributes
    ----------
    sites : sequence
        ``sites[i]`` is the `~kwant.system.Site` instance that corresponds
        to the integer-labeled site ``i`` of the low-level system. The sites
        are ordered first by their family and then by their tag.
    id_by_site : mapping
        The inverse of ``sites``; maps high-level `~kwant.system.Site`
        instances to their integer label.
        Satisfies ``id_by_site[sites[i]] == i``.
    """

    def __init__(self, builder):
        assert builder.symmetry.num_directions == 0

        #### Make translation tables.
        sites = tuple(sorted(builder.H))
        id_by_site = {}
        for site_id, site in enumerate(sites):
            id_by_site[site] = site_id

        graph = _make_graph(builder.H, id_by_site)

        finalized_leads, lead_interfaces, lead_paddings = _finalize_leads(
            builder.leads, id_by_site)

        # Because many onsites/hoppings share the same (value, parameter)
        # pairs, we keep them in a cache so that we only store a given pair
        # in memory *once*. This is a similar idea to interning strings.
        cache = _value_params_pair_cache(1)
        onsites = [cache(builder.H[site][1]) for site in sites]
        cache = _value_params_pair_cache(2)
        hoppings = [cache(builder._get_edge(sites[tail], sites[head]))
                    for tail, head in graph]

        # Compute the union of the parameters of onsites and hoppings.  Here,
        # 'onsites' and 'hoppings' are pairs whose second element is one of
        # three things:
        #
        # * a tuple of parameter names when the matrix element is a function,
        # * 'None' when it is a constant,
        # * an exception when the parameter names could not have been
        #   determined (See body of _value_params_pair_cache()).
        parameters = []
        for _, names in chain(onsites, hoppings):
            if isinstance(names, Exception):
                parameters = None
                break
            if names:
                parameters.extend(names)
        else:
            parameters = frozenset(parameters)

        self.graph = graph
        self.sites = sites
        self.site_ranges = _site_ranges(sites)
        self.id_by_site = id_by_site
        self.hoppings = hoppings
        self.onsites = onsites
        self.parameters = parameters
        self.symmetry = builder.symmetry
        self.leads = finalized_leads
        self.lead_interfaces = lead_interfaces
        self.lead_paddings = lead_paddings
        self._init_discrete_symmetries(builder)


def _make_site_arrays(sites):
    tags_by_family = {}
    for family, tag in sites:  # Sites are tuples
        tags_by_family.setdefault(family, []).append(tag)
    site_arrays = []
    for family, tags in sorted(tags_by_family.items()):
        site_arrays.append(SiteArray(family, sorted(tags)))
    return site_arrays


# Wrapper for accessing sites by their sequential number from a
# list of SiteArrays.
class _Sites:

    def __init__(self, site_arrays):
        self._site_arrays = site_arrays
        lengths = [0] + [len(arr.tags) for arr in site_arrays]
        self._start_idxs = np.cumsum(lengths)[:-1]

    def __len__(self):
        return sum(len(arr.tags) for arr in self._site_arrays)

    def __getitem__(self, idx):
        if not isinstance(idx, numbers.Integral):
            raise TypeError("Only individual sites may be indexed")
        if idx < 0 or idx >= len(self):
            raise IndexError(idx)

        which = bisect.bisect(self._start_idxs, idx) - 1
        arr = self._site_arrays[which]
        start = self._start_idxs[which]
        fam = arr.family
        tag = arr.tags[idx - start]
        return Site(fam, tag)

    def __iter__(self):
        for arr in self._site_arrays:
            for tag in arr.tags:
                yield Site(arr.family, tag)


# Wrapper for accessing the sequential number of a site, given
# Site object, from a list of SiteArrays.
class _IdBySite:

    def __init__(self, site_arrays):
        self._site_arrays = site_arrays
        lengths = [0] + [len(arr.tags) for arr in site_arrays]
        self._start_idxs = np.cumsum(lengths)[:-1]

    def __len__(self):
        return sum(len(arr.tags) for arr in self._site_arrays)

    def __getitem__(self, site):
        # treat tags as 1D sequence by defining custom dtype
        tag_dtype = np.asarray(site.tag).dtype
        dtype = np.dtype([('f{}'.format(i), tag_dtype)
                          for i in range(len(site.tag))])
        site_tag = np.asarray(site.tag).view(dtype)[0]
        # This slightly convoluted logic is necessary because there
        # may be >1 site_array with the same family for InfiniteSystems.
        for start, arr in zip(self._start_idxs, self._site_arrays):
            if arr.family != site.family:
                continue
            tags = arr.tags.view(dtype).reshape(-1)
            idx_in_fam = np.recarray.searchsorted(tags, site_tag)
            if idx_in_fam >= len(tags) or tags[idx_in_fam] != site_tag:
                continue
            return start + idx_in_fam

        raise KeyError(site)


def _sort_term(term, value):
    term = np.asarray(term)

    if not callable(value):
        # Ensure that values still correspond to the correct
        # sites in 'term' once the latter has been sorted.
        value = value[term.argsort()]

    term.sort()

    return term, value


def _sort_hopping_term(term, value):
    term = np.asarray(term)
    # We want to sort the hopping terms in the same way
    # as tuples (i, j), so we need to use a record array.
    dtype = np.dtype([('f0', term.dtype), ('f1', term.dtype)])
    term_prime = term.view(dtype=dtype).reshape(-1)
    # _normalize_term will sort 'term' in-place via 'term_prime'
    _, value = _sort_term(term_prime, value)

    return term, value


def _make_onsite_terms(builder, sites, site_arrays, term_offset):
    # Construct onsite terms.
    #
    # onsite_subgraphs
    #   Will contain tuples of the form described in
    #   kwant.system.VectorizedSystem.subgraphs, but during construction
    #   contains lists of the sites associated with each onsite term.
    #
    # onsite_term_values
    #   Contains a callable or array of constant values for each term.
    #
    # onsite_terms
    #   Constructed after the main loop. Contains a kwant.system.Term
    #   tuple for each onsite term.
    #
    # _onsite_term_by_site_id
    #   Maps the site ID to the index of the term that the site is
    #   a part of.
    #   lists the index of the
    #   Hamiltonian term associated with each site/hopping. For
    #   Hermitian conjugate hoppings "-term - 1" is stored instead.

    site_offsets = np.cumsum([0] + [len(sa) for sa in site_arrays])

    onsite_subgraphs = []
    onsite_term_values = []
    onsite_term_parameters = []
    # We just use the cache to handle non/callables and exceptions
    cache = _value_params_pair_cache(1)
    # maps onsite key -> onsite term number
    onsite_to_term_nr = collections.OrderedDict()
    _onsite_term_by_site_id = []
    for site_id, site in enumerate(sites):
        val = builder.H[builder.symmetry.to_fd(site)][1]
        const_val = not callable(val)
        which_site_array = bisect.bisect(site_offsets, site_id) - 1
        # "key" uniquely identifies an onsite term.
        if const_val:
            key = (None, which_site_array)
        else:
            key = (id(val), which_site_array)
        if key not in onsite_to_term_nr:
            # Start a new term
            onsite_to_term_nr[key] = len(onsite_subgraphs)
            onsite_subgraphs.append([])
            if const_val:
                onsite_term_values.append([])
                onsite_term_parameters.append(None)
            else:
                val, params = cache(val)
                onsite_term_values.append(val)
                onsite_term_parameters.append(params)
        onsite_subgraphs[onsite_to_term_nr[key]].append(site_id)
        _onsite_term_by_site_id.append(onsite_to_term_nr[key])
        if const_val:
            vals = onsite_term_values[onsite_to_term_nr[key]]
            vals.append(val)
    # Normalize any constant values and check that the shapes are consistent.
    onsite_term_values = [
        val if callable(val)
        else
            system._normalize_matrix_blocks(
                val,
                (
                    len(val),
                    site_arrays[sa].family.norbs,
                    site_arrays[sa].family.norbs,
                ),
            )
        for (_, sa), val in
        zip(onsite_to_term_nr.keys(), onsite_term_values)
    ]
    # Sort the sites in each term, and also sort the values
    # in the same way if they are a constant (as opposed to a callable).
    onsite_subgraphs, onsite_term_values = zip(*(
        _sort_term(term, value)
        for term, value in
        zip(onsite_subgraphs, onsite_term_values)))
    # Store site array index and site offsets rather than sites themselves
    tmp = []
    for (_, which), s in zip(onsite_to_term_nr, onsite_subgraphs):
        s = s - site_offsets[which]
        s.flags.writeable = False
        tmp.append(((which, which), (s, s)))
    onsite_subgraphs = tmp
    # onsite_term_errors[i] contains an exception if the corresponding
    # term has a value function with an illegal signature. We only raise
    # the exception if we actually try to evaluate the offending term
    # (to maintain backwards compatibility).
    onsite_term_errors = [
        err if isinstance(err, Exception) else None
        for err in onsite_term_parameters
    ]

    # We store sites in the fundamental domain, so the symmetry element
    # is the same for all onsite terms; it's just the identity.
    identity = ta.array([0] * builder.symmetry.num_directions)

    onsite_terms = [
        system.Term(
            subgraph=term_offset + i,
            symmetry_element=identity,
            hermitian=False,
            parameters=(
                params if not isinstance(params, Exception) else None
            ),
        )
        for i, params in enumerate(onsite_term_parameters)
    ]
    _onsite_term_by_site_id = np.array(_onsite_term_by_site_id)

    return (onsite_subgraphs, onsite_terms, onsite_term_values,
            onsite_term_errors, _onsite_term_by_site_id)


def _make_hopping_terms(builder, graph, sites, site_arrays, cell_size, term_offset):
    # Construct the hopping terms
    #
    # The logic is the same as for the onsite terms, with the following
    # differences.
    #
    # _hopping_term_by_edge_id
    #   Maps hopping edge IDs to the index of the term that the hopping
    #   is a part of. For Hermitian conjugate hoppings "-term_index -1"
    #   is stored instead.
    #
    # NOTE: 'graph' contains site indices >= cell_size, however 'sites'
    #       and 'site_arrays' only contain information about the sites
    #       in the fundamental domain.
    sym = builder.symmetry

    site_offsets = np.cumsum([0] + [len(sa) for sa in site_arrays])

    hopping_subgraphs = []
    hopping_term_values = []
    hopping_term_parameters = []
    # We just use the cache to handle non/callables and exceptions
    cache = _value_params_pair_cache(2)
    # maps hopping key -> hopping term number
    hopping_to_term_nr = collections.OrderedDict()
    _hopping_term_by_edge_id = []
    for tail, head in graph:
        # map 'tail' and 'head' so that they are both in the FD, and
        # assign the symmetry element to apply to 'sites[head]'
        # to make the actual hopping. Here we assume that the symmetry
        # may only be NoSymmetry or 1D TranslationalSymmetry.
        if isinstance(sym, NoSymmetry):
            tail_site = sites[tail]
            head_site = sites[head]
            sym_el = ta.array([])
        else:
            if tail < cell_size and head < cell_size:
                sym_el = ta.array([0])
            elif head >= cell_size:
                assert tail < cell_size
                head = head - cell_size
                sym_el = ta.array([-1])
            else:
                tail = tail - cell_size
                sym_el = ta.array([1])
            tail_site = sites[tail]
            head_site = sym.act(sym_el, sites[head])

        val = builder._get_edge(tail_site, head_site)
        herm_conj = val is Other
        if herm_conj:
            val = builder._get_edge(*builder.symmetry.to_fd(head_site, tail_site))
        const_val = not callable(val)

        tail_site_array = bisect.bisect(site_offsets, tail) - 1
        head_site_array = bisect.bisect(site_offsets, head) - 1
        # "key" uniquely identifies a hopping term.
        if const_val:
            key = (None, sym_el, tail_site_array, head_site_array)
        else:
            key = (id(val), sym_el, tail_site_array, head_site_array)
        if herm_conj:
            key = (key[0], -sym_el, head_site_array, tail_site_array)

        if key not in hopping_to_term_nr:
            # start a new term
            hopping_to_term_nr[key] = len(hopping_subgraphs)
            hopping_subgraphs.append([])
            if const_val:
                hopping_term_values.append([])
                hopping_term_parameters.append(None)
            else:
                val, params = cache(val)
                hopping_term_values.append(val)
                hopping_term_parameters.append(params)

        if herm_conj:
            # Hopping terms come after all onsite terms, so we need
            # to offset the term ID by that many
            term_id = -term_offset - hopping_to_term_nr[key] - 1
            _hopping_term_by_edge_id.append(term_id)
        else:
            # Hopping terms come after all onsite terms, so we need
            # to offset the term ID by that many
            term_id = term_offset + hopping_to_term_nr[key]
            _hopping_term_by_edge_id.append(term_id)
            hopping_subgraphs[hopping_to_term_nr[key]].append((tail, head))
            if const_val:
                vals = hopping_term_values[hopping_to_term_nr[key]]
                vals.append(val)

    if hopping_subgraphs:
        # Normalize any constant values and check that the shapes are consistent.
        hopping_term_values = [
            val if callable(val)
            else
                system._normalize_matrix_blocks(
                    val,
                    (
                        len(val),
                        site_arrays[to_sa].family.norbs,
                        site_arrays[from_sa].family.norbs,
                    ),
                )
            for (_, _, to_sa, from_sa), val in
            zip(hopping_to_term_nr.keys(), hopping_term_values)
        ]
        # Sort the hoppings in each term, and also sort the values
        # in the same way if they are a constant (as opposed to a callable).
        hopping_subgraphs, hopping_term_values = zip(*(
            _sort_hopping_term(term, value)
            for term, value in
            zip(hopping_subgraphs, hopping_term_values)))
    # Store site array index and site offsets rather than sites themselves
    tmp = []
    for (_, _, tail_which, head_which), h in zip(hopping_to_term_nr,
                                                 hopping_subgraphs):
        start = (site_offsets[tail_which], site_offsets[head_which])
        # Transpose to get a pair of arrays rather than array of pairs
        # We use the fact that the underlying array is stored in
        # array-of-pairs order to search through it in 'hamiltonian'.
        pairs = (h - start).transpose()
        pairs.flags.writeable = False
        tmp.append(((tail_which, head_which), pairs))
    hopping_subgraphs = tmp
    # hopping_term_errors[i] contains an exception if the corresponding
    # term has a value function with an illegal signature. We only raise
    # the exception if this becomes a problem (to maintain backwards
    # compatibility)
    hopping_term_errors = [
        err if isinstance(err, Exception) else None
        for err in hopping_term_parameters
    ]
    term_symmetry_elements = [
        sym_el for (_, sym_el, *_) in hopping_to_term_nr.keys()
    ]
    hopping_terms = [
        system.Term(
            subgraph=term_offset + i,
            symmetry_element=sym_el,
            hermitian=True,  # Builders are always Hermitian
            parameters=(
                params if not isinstance(params, Exception) else None
            ),
        )
        for i, (sym_el, params) in
        enumerate(zip(term_symmetry_elements, hopping_term_parameters))
    ]
    _hopping_term_by_edge_id = np.array(_hopping_term_by_edge_id)

    return (hopping_subgraphs, hopping_terms, hopping_term_values,
            hopping_term_errors, _hopping_term_by_edge_id)


class FiniteVectorizedSystem(_VectorizedFinalizedBuilderMixin, system.FiniteVectorizedSystem):
    """Finalized `Builder` with leads.

    Usable as input for the solvers in `kwant.solvers`.

    Attributes
    ----------
    site_arrays : sequence of `~kwant.system.SiteArray`
        The sites of the system.
    sites : sequence
        ``sites[i]`` is the `~kwant.system.Site` instance that corresponds
        to the integer-labeled site ``i`` of the low-level system. The sites
        are ordered first by their family and then by their tag.
    id_by_site : mapping
        The inverse of ``sites``; maps high-level `~kwant.system.Site`
        instances to their integer label.
        Satisfies ``id_by_site[sites[i]] == i``.
    """

    def __init__(self, builder):
        assert builder.symmetry.num_directions == 0
        assert builder.vectorize

        sites = sorted(builder.H)
        id_by_site = {site: site_id for site_id, site in enumerate(sites)}

        if not all(s.family.norbs for s in sites):
            raise ValueError("All sites must belong to families with norbs "
                             "specified for vectorized Builders. Specify "
                             "norbs when creating site families.")

        graph = _make_graph(builder.H, id_by_site)

        finalized_leads, lead_interfaces, lead_paddings = _finalize_leads(
            builder.leads, id_by_site)

        del id_by_site  # cleanup due to large size

        site_arrays = _make_site_arrays(builder.H)

        (onsite_subgraphs, onsite_terms, onsite_term_values,
         onsite_term_errors, _onsite_term_by_site_id) = _make_onsite_terms(
             builder, sites, site_arrays, term_offset=0)

        (hopping_subgraphs, hopping_terms, hopping_term_values,
         hopping_term_errors, _hopping_term_by_edge_id) = _make_hopping_terms(
             builder, graph, sites, site_arrays, len(sites),
             term_offset=len(onsite_terms))

        # Construct the combined onsite/hopping term datastructures
        subgraphs = tuple(onsite_subgraphs) + tuple(hopping_subgraphs)
        terms = tuple(onsite_terms) + tuple(hopping_terms)
        term_values = tuple(onsite_term_values) + tuple(hopping_term_values)
        term_errors = tuple(onsite_term_errors) + tuple(hopping_term_errors)

        # Construct system parameters
        parameters = set()
        for term in terms:
            if term.parameters is not None:
                parameters.update(term.parameters)
        parameters = frozenset(parameters)

        self.site_arrays = site_arrays
        self.sites = _Sites(self.site_arrays)
        self.id_by_site = _IdBySite(self.site_arrays)
        self.graph = graph
        self.subgraphs = subgraphs
        self.terms = terms
        self._term_values = term_values
        self._term_errors = term_errors
        self._hopping_term_by_edge_id = _hopping_term_by_edge_id
        self._onsite_term_by_site_id = _onsite_term_by_site_id
        self.parameters = parameters
        self.symmetry = builder.symmetry
        self.leads = finalized_leads
        self.lead_interfaces = lead_interfaces
        self.lead_paddings = lead_paddings
        self._init_discrete_symmetries(builder)


def _make_lead_sites(builder, interface_order):
    #### For each site of the fundamental domain, determine whether it has
    #### neighbors in the previous domain or not.
    sym = builder.symmetry
    lsites_with = []       # Fund. domain sites with neighbors in prev. dom
    lsites_without = []    # Remaining sites of the fundamental domain
    for tail in builder.H: # Loop over all sites of the fund. domain.
        for head in builder._out_neighbors(tail):
            fd = sym.which(head)[0]
            if fd == 1:
                # Tail belongs to fund. domain, head to the next domain.
                lsites_with.append(tail)
                break
        else:
            # Tail is a fund. domain site not connected to prev. domain.
            lsites_without.append(tail)

    if not lsites_with:
        warnings.warn('Infinite system with disconnected cells.',
                      RuntimeWarning, stacklevel=3)

    ### Create list of sites and a lookup table
    minus_one = ta.array((-1,))
    plus_one = ta.array((1,))
    if interface_order is None:
        # interface must be sorted
        interface = [sym.act(minus_one, s) for s in lsites_with]
        interface.sort()
    else:
        lsites_with_set = set(lsites_with)
        lsites_with = []
        interface = []
        if interface_order:
            shift = ta.array((-sym.which(interface_order[0])[0] - 1,))
        for shifted_iface_site in interface_order:
            # Shift the interface domain before the fundamental domain.
            # That's the right place for the interface of a lead to be, but
            # the sites of interface_order might live in a different
            # domain.
            iface_site = sym.act(shift, shifted_iface_site)
            lsite = sym.act(plus_one, iface_site)

            try:
                lsites_with_set.remove(lsite)
            except KeyError:
                if (-sym.which(shifted_iface_site)[0] - 1,) != shift:
                    raise ValueError(
                        'The sites in interface_order do not all '
                        'belong to the same lead cell.')
                else:
                    raise ValueError('A site in interface_order is not an '
                                     'interface site:\n' + str(iface_site))
            interface.append(iface_site)
            lsites_with.append(lsite)
        if lsites_with_set:
            raise ValueError(
                'interface_order did not contain all interface sites.')
        # `interface_order` *must* be sorted, hence `interface` should also
        if interface != sorted(interface):
            raise ValueError('Interface sites must be sorted.')
        del lsites_with_set

    return sorted(lsites_with), sorted(lsites_without), interface


def _make_lead_graph(builder, sites, id_by_site, cell_size):
    sym = builder.symmetry
    g = graph.Graph()
    g.num_nodes = len(sites)  # Some sites could not appear in any edge.
    for tail_id, tail in enumerate(sites[:cell_size]):
        for head in builder._out_neighbors(tail):
            head_id = id_by_site.get(head)
            if head_id is None:
                # Head belongs neither to the fundamental domain nor to the
                # previous domain.  Check that it belongs to the next
                # domain and ignore it otherwise as an edge corresponding
                # to this one has been added already or will be added.
                fd = sym.which(head)[0]
                if fd != 1:
                    msg = ('Further-than-nearest-neighbor cells '
                           'are connected by hopping\n{0}.')
                    raise ValueError(msg.format((tail, head)))
                continue
            if head_id >= cell_size:
                # Head belongs to previous domain.  The edge added here
                # correspond to one left out just above.
                g.add_edge(head_id, tail_id)
            g.add_edge(tail_id, head_id)

    return g.compressed()


class InfiniteSystem(_FinalizedBuilderMixin, system.InfiniteSystem):
    """Finalized infinite system, extracted from a `Builder`.

    Attributes
    ----------
    sites : sequence
        ``sites[i]`` is the `~kwant.system.Site` instance that corresponds
        to the integer-labeled site ``i`` of the low-level system.
    id_by_site : mapping
        The inverse of ``sites``; maps high-level `~kwant.system.Site`
        instances to their integer label.
        Satisfies ``id_by_site[sites[i]] == i``.

    Notes
    -----
    In infinite systems ``sites`` consists of 3 parts: sites in the fundamental
    domain (FD) with hoppings to neighboring cells, sites in the FD with no
    hoppings to neighboring cells, and sites in FD+1 attached to the FD by
    hoppings. Each of these three subsequences is individually sorted.
    """

    def __init__(self, builder, interface_order=None):
        """
        Finalize a builder instance which has to have exactly a single
        symmetry direction.

        If interface_order is not set, the order of the interface sites in the
        finalized system will be arbitrary.  If interface_order is set to a
        sequence of interface sites, this order will be kept.
        """
        sym = builder.symmetry
        assert sym.num_directions == 1

        lsites_with, lsites_without, interface = _make_lead_sites(
            builder, interface_order)
        cell_size = len(lsites_with) + len(lsites_without)

        # we previously sorted the interface, so don't sort it again
        sites = lsites_with + lsites_without + interface
        del lsites_with
        del lsites_without
        del interface
        id_by_site = {}
        for site_id, site in enumerate(sites):
            id_by_site[site] = site_id

        graph = _make_lead_graph(builder, sites, id_by_site, cell_size)

        # In the following, because many onsites/hoppings share the same
        # (value, parameter) pairs, we keep them in 'cache' so that we only
        # store a given pair in memory *once*. This is like interning strings.

        #### Extract onsites
        cache = _value_params_pair_cache(1)
        onsites = [cache(builder.H[tail][1]) for tail in sites[:cell_size]]

        #### Extract hoppings.
        cache = _value_params_pair_cache(2)
        hoppings = []
        for tail_id, head_id in graph:
            tail = sites[tail_id]
            head = sites[head_id]
            if tail_id >= cell_size:
                # The tail belongs to the previous domain.  Find the
                # corresponding hopping with the tail in the fund. domain.
                tail, head = sym.to_fd(tail, head)
            hoppings.append(cache(builder._get_edge(tail, head)))

        # Compute the union of the parameters of onsites and hoppings.  Here,
        # 'onsites' and 'hoppings' are pairs whose second element is one of
        # three things:
        #
        # * a tuple of parameter names when the matrix element is a function,
        # * 'None' when it is a constant,
        # * an exception when the parameter names could not have been
        #   determined (See body of _value_params_pair_cache()).
        parameters = []
        for _, names in chain(onsites, hoppings):
            if isinstance(names, Exception):
                parameters = None
                break
            if names:
                parameters.extend(names)
        else:
            parameters = frozenset(parameters)

        self.graph = graph
        self.sites = sites
        self.site_ranges = _site_ranges(sites)
        self.id_by_site = id_by_site
        self.hoppings = hoppings
        self.onsites = onsites
        self.parameters = parameters
        self.symmetry = builder.symmetry
        self.cell_size = cell_size
        self._init_discrete_symmetries(builder)

    def hamiltonian(self, i, j, *args, params=None):
        cs = self.cell_size
        if i == j >= cs:
            i -= cs
            j -= cs
        return super().hamiltonian(i, j, *args, params=params)


class InfiniteVectorizedSystem(_VectorizedFinalizedBuilderMixin, system.InfiniteVectorizedSystem):
    """Finalized infinite system, extracted from a `Builder`.

    Attributes
    ----------
    site_arrays : sequence of `~kwant.system.SiteArray`
        The sites of the system.
    sites : sequence
        ``sites[i]`` is the `~kwant.system.Site` instance that corresponds
        to the integer-labeled site ``i`` of the low-level system.
    id_by_site : mapping
        The inverse of ``sites``; maps high-level `~kwant.system.Site`
        instances to their integer label.
        Satisfies ``id_by_site[sites[i]] == i``.

    Notes
    -----
    In infinite systems ``sites`` and ``site_arrays`` consists of 3 parts:
    sites in the fundamental domain (FD) with hoppings to neighboring cells,
    sites in the FD with no hoppings to neighboring cells, and sites in FD+1
    attached to the FD by hoppings. Each of these three subsequences is
    individually sorted.
    """

    def __init__(self, builder, interface_order=None):
        """
        Finalize a builder instance which has to have exactly a single
        symmetry direction.

        If interface_order is not set, the order of the interface sites in the
        finalized system will be arbitrary.  If interface_order is set to a
        sequence of interface sites, this order will be kept.
        """
        sym = builder.symmetry
        assert sym.num_directions == 1
        assert builder.vectorize

        lsites_with, lsites_without, interface = _make_lead_sites(
            builder, interface_order)
        cell_size = len(lsites_with) + len(lsites_without)


        fd_sites = lsites_with + lsites_without
        sites = fd_sites + interface
        id_by_site = {}
        for site_id, site in enumerate(sites):
            id_by_site[site] = site_id
        # these are needed for constructing hoppings
        lsites_with = frozenset(lsites_with)
        lsites_without = frozenset(lsites_without)
        interface = frozenset(interface)

        if not all(s.family.norbs for s in sites):
            raise ValueError("All sites must belong to families with norbs "
                             "specified for vectorized Builders. Specify "
                             "norbs when creating site families.")

        graph = _make_lead_graph(builder, sites, id_by_site, cell_size)

        del id_by_site  # cleanup due to large size

        # In order to conform to the kwant.system.InfiniteVectorizedSystem
        # interface we need to put the interface sites (which have hoppings
        # to the next unit cell) before non-interface sites.
        # Note that we do not *store* the interface sites of the previous
        # unit cell, but we still need to *handle* site indices >= cell_size
        # because those are used e.g. in the graph.
        site_arrays = (
            _make_site_arrays(lsites_with)
            + _make_site_arrays(lsites_without)
        )

        (onsite_subgraphs, onsite_terms, onsite_term_values,
         onsite_term_errors, _onsite_term_by_site_id) = _make_onsite_terms(
             builder, fd_sites, site_arrays, term_offset=0)

        (hopping_subgraphs, hopping_terms, hopping_term_values,
         hopping_term_errors, _hopping_term_by_edge_id) = _make_hopping_terms(
             builder, graph, fd_sites, site_arrays, cell_size,
             term_offset=len(onsite_terms))

        # Construct the combined onsite/hopping term datastructures
        subgraphs = tuple(onsite_subgraphs) + tuple(hopping_subgraphs)
        terms = tuple(onsite_terms) + tuple(hopping_terms)
        term_values = tuple(onsite_term_values) + tuple(hopping_term_values)
        term_errors = tuple(onsite_term_errors) + tuple(hopping_term_errors)

        # Construct system parameters
        parameters = set()
        for term in terms:
            if term.parameters is not None:
                parameters.update(term.parameters)
        parameters = frozenset(parameters)

        self.site_arrays = site_arrays
        # 'sites' and 'id_by_site' have to be backwards compatible with the
        # unvectorized interface, so we have to be able to index the interface
        # sites in the previous unit cell also
        _extended_site_arrays = self.site_arrays + _make_site_arrays(interface)
        self.sites = _Sites(_extended_site_arrays)
        self.id_by_site = _IdBySite(_extended_site_arrays)
        self.graph = graph
        self.subgraphs = subgraphs
        self.terms = terms
        self._term_values = term_values
        self._term_errors = term_errors
        self._hopping_term_by_edge_id = _hopping_term_by_edge_id
        self._onsite_term_by_site_id = _onsite_term_by_site_id
        self.parameters = parameters
        self.symmetry = builder.symmetry
        self.cell_size = cell_size
        self._init_discrete_symmetries(builder)

    def hamiltonian(self, i, j, *args, params=None):
        cs = self.cell_size
        if i == j >= cs:
            i -= cs
            j -= cs
        return super().hamiltonian(i, j, *args, params=params)


def is_finite_system(syst):
    return isinstance(syst, (FiniteSystem, FiniteVectorizedSystem))


def is_infinite_system(syst):
    return isinstance(syst, (FiniteSystem, FiniteVectorizedSystem))


def is_system(syst):
    return isinstance(syst, (FiniteSystem, FiniteVectorizedSystem,
                             InfiniteSystem, InfiniteVectorizedSystem))<|MERGE_RESOLUTION|>--- conflicted
+++ resolved
@@ -13,11 +13,8 @@
 import copy
 from functools import wraps, update_wrapper
 from itertools import islice, chain
-<<<<<<< HEAD
 import textwrap
 import bisect
-=======
->>>>>>> a9fedcf5
 import numbers
 import inspect
 import tinyarray as ta
@@ -179,17 +176,6 @@
     """
     if hasattr(value, 'conjugate'):
         value = value.conjugate()
-<<<<<<< HEAD
-        if hasattr(value, 'shape'):
-            if len(value.shape) > 2:
-                is_ta = isinstance(value, (
-                    ta.ndarray_int, ta.ndarray_float, ta.ndarray_complex))
-                value = np.swapaxes(value, -1, -2)
-                if is_ta:
-                    value = ta.array(value)
-            else:
-                value = value.transpose()
-=======
     elif not isinstance(value, numbers.Number):
         # Fallback for the case of array-like: see issue 406
         # https://gitlab.kwant-project.org/kwant/kwant/-/issues/406
@@ -211,7 +197,6 @@
         else:
             value = value.transpose()
 
->>>>>>> a9fedcf5
     return value
 
 
