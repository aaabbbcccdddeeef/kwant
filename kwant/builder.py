# Copyright 2011-2016 Kwant authors.
#
# This file is part of Kwant.  It is subject to the license terms in the file
# LICENSE.rst found in the top-level directory of this distribution and at
# http://kwant-project.org/license.  A list of Kwant authors can be found in
# the file AUTHORS.rst at the top-level directory of this distribution and at
# http://kwant-project.org/authors.

import abc
import warnings
import operator
import collections
from functools import total_ordering, wraps
from itertools import islice, chain
import inspect
import tinyarray as ta
import numpy as np
from scipy import sparse
from . import system, graph, KwantDeprecationWarning, UserCodeError
from .linalg import lll
from .operator import Density
from .physics import DiscreteSymmetry
from ._common import ensure_isinstance, get_parameters, reraise_warnings


__all__ = ['Builder', 'Site', 'SiteFamily', 'SimpleSiteFamily', 'Symmetry',
           'HoppingKind', 'Lead', 'BuilderLead', 'SelfEnergyLead', 'ModesLead']


################ Sites and site families

class Site(tuple):
    """A site, member of a `SiteFamily`.

    Sites are the vertices of the graph which describes the tight binding
    system in a `Builder`.

    A site is uniquely identified by its family and its tag.

    Parameters
    ----------
    family : an instance of `SiteFamily`
        The 'type' of the site.
    tag : a hashable python object
        The unique identifier of the site within the site family, typically a
        vector of integers.

    Raises
    ------
    ValueError
        If `tag` is not a proper tag for `family`.

    Notes
    -----
    For convenience, ``family(*tag)`` can be used instead of ``Site(family,
    tag)`` to create a site.

    The parameters of the constructor (see above) are stored as instance
    variables under the same names.  Given a site ``site``, common things to
    query are thus ``site.family``, ``site.tag``, and ``site.pos``.
    """
    __slots__ = ()

    family = property(operator.itemgetter(0),
                      doc="The site family to which the site belongs.")
    tag = property(operator.itemgetter(1), doc="The tag of the site.")


    def __new__(cls, family, tag, _i_know_what_i_do=False):
        if _i_know_what_i_do:
            return tuple.__new__(cls, (family, tag))
        try:
            tag = family.normalize_tag(tag)
        except (TypeError, ValueError) as e:
            msg = 'Tag {0} is not allowed for site family {1}: {2}'
            raise type(e)(msg.format(repr(tag), repr(family), e.args[0]))
        return tuple.__new__(cls, (family, tag))

    def __repr__(self):
        return 'Site({0}, {1})'.format(repr(self.family), repr(self.tag))

    def __str__(self):
        sf = self.family
        return '<Site {0} of {1}>'.format(self.tag, sf.name if sf.name else sf)

    def __getnewargs__(self):
        return (self.family, self.tag, True)

    @property
    def pos(self):
        """Real space position of the site.

        This relies on ``family`` having a ``pos`` method (see `SiteFamily`).
        """
        return self.family.pos(self.tag)


@total_ordering
class SiteFamily(metaclass=abc.ABCMeta):
    """Abstract base class for site families.

    Site families are the 'type' of `Site` objects.  Within a family, individual
    sites are uniquely identified by tags.  Valid tags must be hashable Python
    objects, further details are up to the family.

    Site families must be immutable and fully defined by their initial
    arguments.  They must inherit from this abstract base class and call its
    __init__ function providing it with two arguments: a canonical
    representation and a name.  The canonical representation will be returned as
    the objects representation and must uniquely identify the site family
    instance.  The name is a string used to distinguish otherwise identical site
    families.  It may be empty. ``norbs`` defines the number of orbitals
    on sites associated with this site family; it may be `None`, in which case
    the number of orbitals is not specified.


    All site families must define the method `normalize_tag` which brings a tag
    to the standard format for this site family.

    Site families that are intended for use with plotting should also provide a
    method `pos(tag)`, which returns a vector with real-space coordinates of the
    site belonging to this family with a given tag.

    If the ``norbs`` of a site family are provided, and sites of this family
    are used to populate a `~kwant.builder.Builder`, then the associated
    Hamiltonian values must have the correct shape. That is, if a site family
    has ``norbs = 2``, then any on-site terms for sites belonging to this
    family should be 2x2 matrices. Similarly, any hoppings to/from sites
    belonging to this family must have a matrix structure where there are two
    rows/columns. This condition applies equally to Hamiltonian values that
    are given by functions. If this condition is not satisfied, an error will
    be raised.
    """

    def __init__(self, canonical_repr, name, norbs):
        self.canonical_repr = canonical_repr
        self.hash = hash(canonical_repr)
        self.name = name
        if norbs is not None:
            if int(norbs) != norbs or norbs <= 0:
                raise ValueError('The norbs parameter must be an integer > 0.')
            norbs = int(norbs)
        self.norbs = norbs

    def __repr__(self):
        return self.canonical_repr

    def __str__(self):
        if self.name:
            msg = '<{0} site family {1}{2}>'
        else:
            msg = '<unnamed {0} site family{2}>'
        orbs = ' with {0} orbitals'.format(self.norbs) if self.norbs else ''
        return msg.format(self.__class__.__name__, self.name, orbs)

    def __hash__(self):
        return self.hash

    def __eq__(self, other):
        try:
            return self.canonical_repr == other.canonical_repr
        except AttributeError:
            return False

    def __ne__(self, other):
        try:
            return self.canonical_repr != other.canonical_repr
        except AttributeError:
            return True

    def __lt__(self, other):
        # If this raises an AttributeError, we were trying
        # to compare it to something non-comparable anyway.
        return self.canonical_repr < other.canonical_repr

    @abc.abstractmethod
    def normalize_tag(self, tag):
        """Return a normalized version of the tag.

        Raises TypeError or ValueError if the tag is not acceptable.
        """
        pass

    def __call__(self, *tag):
        """
        A convenience function.

        This function allows to write fam(1, 2) instead of Site(fam, (1, 2)).
        """
        # Catch a likely and difficult to find mistake.
        if tag and isinstance(tag[0], tuple):
            raise ValueError('Use site_family(1, 2) instead of '
                             'site_family((1, 2))!')
        return Site(self, tag)


class SimpleSiteFamily(SiteFamily):
    """A site family used as an example and for testing.

    A family of sites tagged by any python objects where object satisfied
    condition ``object == eval(repr(object))``.

    It exists to provide a basic site family that can be used for testing the
    builder module without other dependencies.  It can be also used to tag
    sites with non-numeric objects like strings should this every be useful.

    Due to its low storage efficiency for numbers it is not recommended to use
    `SimpleSiteFamily` when `kwant.lattice.Monatomic` would also work.
    """

    def __init__(self, name=None, norbs=None):
        canonical_repr = '{0}({1}, {2})'.format(self.__class__, repr(name),
                                                repr(norbs))
        super().__init__(canonical_repr, name, norbs)

    def normalize_tag(self, tag):
        tag = tuple(tag)
        try:
            if eval(repr(tag)) != tag:
                raise RuntimeError()
        except:
            raise TypeError('It must be possible to recreate the tag from '
                            'its representation.')
        return tag


def validate_hopping(hopping):
    """Verify that the argument is a valid hopping."""

    # This check is essential to maintaining the requirement that hoppings must
    # be tuples.  Without it, list "hoppings" would work in some cases
    # (e.g. with Builder.__contains__).
    if not isinstance(hopping, tuple):
        raise TypeError("{0} object is not a valid key.".format(
            type(hopping).__name__))

    # The following check is not strictly necessary (there would be an error
    # anyway), but the error message would be confusing.
    try:
        a, b = hopping
    except:
        raise IndexError("Only length 2 tuples (=hoppings) are valid keys.")

    # This check is essential for Builder.__contains__ - without it a builder
    # would simply "not contain" such invalid hoppings.  In other cases it
    # provides a nicer error message.
    for site in hopping:
        if not isinstance(site, Site):
            raise TypeError("Hopping elements must be Site objects, not {0}."
                            .format(type(site).__name__))

    # This again is an essential check.  Without it, builders would accept loop
    # hoppings.
    if a == b:
        raise ValueError("A hopping connects the following site to itself:\n"
                         "{0}".format(a))



################ Symmetries

class Symmetry(metaclass=abc.ABCMeta):
    """Abstract base class for spatial symmetries.

    Many physical systems possess a discrete spatial symmetry, which results in
    special properties of these systems.  This class is the standard way to
    describe discrete spatial symmetries in Kwant.  An instance of this class
    can be passed to a `Builder` instance at its creation.  The most important
    kind of symmetry is translational symmetry, used to define scattering
    leads.

    Each symmetry has a fundamental domain -- a set of sites and hoppings,
    generating all the possible sites and hoppings upon action of symmetry
    group elements.  A class derived from `Symmetry` has to implement mapping
    of any site or hopping into the fundamental domain, applying a symmetry
    group element to a site or a hopping, and a method `which` to determine the
    group element bringing some site from the fundamental domain to the
    requested one.  Additionally, it has to have a property `num_directions`
    returning the number of independent symmetry group generators (number of
    elementary periods for translational symmetry).

    A ``ValueError`` must be raised by the symmetry class whenever a symmetry
    is used together with sites whose site family is not compatible with it.  A
    typical example of this is when the vector defining a translational
    symmetry is not a lattice vector.

    The type of the domain objects as handled by the methods of this class is
    not specified.  The only requirement is that it must support the unary
    minus operation.  The reference implementation of `to_fd()` is hence
    `self.act(-self.which(a), a, b)`.
    """

    @abc.abstractproperty
    def num_directions(self):
        """Number of elementary periods of the symmetry."""
        pass

    @abc.abstractmethod
    def which(self, site):
        """Calculate the domain of the site.

        Return the group element whose action on a certain site from the
        fundamental domain will result in the given ``site``.
        """
        pass

    @abc.abstractmethod
    def act(self, element, a, b=None):
        """Act with a symmetry group element on a site or hopping."""
        pass

    def to_fd(self, a, b=None):
        """Map a site or hopping to the fundamental domain.

        If ``b`` is None, return a site equivalent to ``a`` within the
        fundamental domain.  Otherwise, return a hopping equivalent to ``(a,
        b)`` but where the first element belongs to the fundamental domain.

        Equivalent to `self.act(-self.which(a), a, b)`.
        """
        return self.act(-self.which(a), a, b)

    def in_fd(self, site):
        """Tell whether ``site`` lies within the fundamental domain."""
        for d in self.which(site):
            if d != 0:
                return False
        return True

    @abc.abstractmethod
    def subgroup(self, *generators):
        """Return the subgroup generated by a sequence of group elements."""
        pass

    @abc.abstractmethod
    def has_subgroup(self, other):
        """Test whether `self` has the subgroup `other`...

        or, in other words, whether `other` is a subgroup of `self`.  The
        reason why this is the abstract method (and not `is_subgroup`) is that
        in general it's not possible for a subgroup to know its supergroups.

        """
        pass


class NoSymmetry(Symmetry):
    """A symmetry with a trivial symmetry group."""

    def __eq__(self, other):
        return isinstance(other, NoSymmetry)

    def __ne__(self, other):
        return not self.__eq__(other)

    def __repr__(self):
        return 'NoSymmetry()'

    @property
    def num_directions(self):
        return 0

    periods = ()

    _empty_array = ta.array((), int)

    def which(self, site):
        return self._empty_array

    def act(self, element, a, b=None):
        if element:
            raise ValueError('`element` must be empty for NoSymmetry.')
        return a if b is None else (a, b)

    def to_fd(self, a, b=None):
        return a if b is None else (a, b)

    def in_fd(self, site):
        return True

    def subgroup(self, *generators):
        if any(generators):
            raise ValueError('Generators must be empty for NoSymmetry.')
        return NoSymmetry(generators)

    def has_subgroup(self, other):
        return isinstance(other, NoSymmetry)



################ Hopping kinds

class HoppingKind(tuple):
    """A pattern for matching hoppings.

    An alias exists for this common name: ``kwant.HoppingKind``.

    A hopping ``(a, b)`` matches precisely when the site family of ``a`` equals
    `family_a` and that of ``b`` equals `family_b` and ``(a.tag - b.tag)`` is
    equal to `delta`.  In other words, the matching hoppings have the form:
    ``(family_a(x + delta), family_b(x))``

    Parameters
    ----------
    delta : Sequence of integers
        The sequence is interpreted as a vector with integer elements.
    family_a : `~kwant.builder.SiteFamily`
    family_b : `~kwant.builder.SiteFamily` or ``None`` (default)
        The default value means: use the same family as `family_a`.

    Notes
    -----
    A ``HoppingKind`` is a callable object: When called with a
    `~kwant.builder.Builder` as sole argument, an instance of this class will
    return an iterator over all possible matching hoppings whose sites are
    already present in the system.  The hoppings do *not* have to be already
    present in the system.  For example::

        kind = kwant.builder.HoppingKind((1, 0), lat)
        syst[kind(syst)] = 1

    Because a `~kwant.builder.Builder` can be indexed with functions or
    iterables of functions, ``HoppingKind`` instances (or any non-tuple
    iterables of them, e.g. a list) can be used directly as "wildcards" when
    setting or deleting hoppings::

        kinds = [kwant.builder.HoppingKind(v, lat) for v in [(1, 0), (0, 1)]]
        syst[kinds] = 1
    """
    __slots__ = ()

    delta = property(operator.itemgetter(0),
                     doc="The difference between the tags of the hopping's sites")
    family_a = property(operator.itemgetter(1),
                        doc="The family of the first site in the hopping")
    family_b = property(operator.itemgetter(2),
                        doc="The family of the second site in the hopping")

    def __new__(cls, delta, family_a, family_b=None):
        delta = ta.array(delta, int)
        ensure_isinstance(family_a, SiteFamily)
        if family_b is None:
            family_b = family_a
        else:
            ensure_isinstance(family_b, SiteFamily)
            family_b = family_b

        try:
            Site(family_b, family_a.normalize_tag(delta) - delta)
        except Exception as e:
            same_fams = family_b is family_a
            msg = (str(family_a),
                   'and {} are'.format(family_b) if not same_fams else ' is',
                   'not compatible with delta={}'.format(delta),
                  )
            raise ValueError(' '.join(msg)) from e

        return tuple.__new__(cls, (delta, family_a, family_b))

    def __call__(self, builder):
        delta = self.delta
        family_a = self.family_a
        family_b = self.family_b
        H = builder.H
        symtofd = builder.symmetry.to_fd

        for a in H:
            if a.family != family_a:
                continue
            b = Site(family_b, a.tag - delta, True)
            if symtofd(b) in H:
                yield a, b

    def __repr__(self):
        return '{0}({1}, {2}{3})'.format(
            self.__class__.__name__, repr(tuple(self.delta)),
            repr(self.family_a),
            ', ' + repr(self.family_b) if self.family_a != self.family_b else '')

    def __str__(self):
        return '{0}({1}, {2}{3})'.format(
            self.__class__.__name__, tuple(self.delta),
            self.family_a,
            ', ' + str(self.family_b) if self.family_a != self.family_b else '')



################ Support for Hermitian conjugation

def herm_conj(value):
    """
    Calculate the hermitian conjugate of a python object.

    If the object is neither a complex number nor a matrix, the original value
    is returned.  In the context of this module, this is the correct behavior
    for functions.
    """
    if hasattr(value, 'conjugate'):
        value = value.conjugate()
        if hasattr(value, 'transpose'):
            value = value.transpose()
    return value


class HermConjOfFunc:
    """Proxy returning the hermitian conjugate of the original result."""
    __slots__ = ('function')

    def __init__(self, function):
        self.function = function

    def __call__(self, i, j, *args, **kwargs):
        return herm_conj(self.function(j, i, *args, **kwargs))


################ Leads

class Lead(metaclass=abc.ABCMeta):
    """Abstract base class for leads that can be attached to a `Builder`.

    To attach a lead to a builder, append it to the builder's `~Builder.leads`
    instance variable.  See the documentation of `kwant.builder` for the
    concrete classes of leads derived from this one.

    Attributes
    ----------
    interface : sequence of sites

    """

    @abc.abstractmethod
    def finalized(self):
        """Return a finalized version of the lead.

        Returns
        -------
        finalized_lead

        Notes
        -----
        The finalized lead must be an object that can be used as a lead in a
        `kwant.system.FiniteSystem`.  It could be an instance of
        `kwant.system.InfiniteSystem` for example.

        The order of sites for the finalized lead must be the one specified in
        `interface`.
        """
        pass


class BuilderLead(Lead):
    """A lead made from a `Builder` with a spatial symmetry.

    Parameters
    ----------
    builder : `Builder`
        The tight-binding system of a lead. It has to possess appropriate
        symmetry, and it may not contain hoppings between further than
        neighboring images of the fundamental domain.
    interface : sequence of `Site` instances
        Sequence of sites in the scattering region to which the lead is
        attached.

    Attributes
    ----------
    builder : `Builder`
        The tight-binding system of a lead.
    interface : list of `Site` instances
        A sorted list of interface sites.

    Notes
    -----
    The hopping from the scattering region to the lead is assumed to be equal to
    the hopping from a lead unit cell to the next one in the direction of the
    symmetry vector (i.e. the lead is 'leaving' the system and starts with a
    hopping).

    Every system has an attribute `leads`, which stores a list of
    `BuilderLead` objects with all the information about the leads that are
    attached.
    """
    def __init__(self, builder, interface):
        self.builder = builder
        self.interface = tuple(sorted(interface))

    def finalized(self):
        """Return a `kwant.system.InfiniteSystem` corresponding to the
        compressed lead.

        The order of interface sites is kept during finalization.
        """
        return InfiniteSystem(self.builder, self.interface)


# Check that a modes/selfenergy function has a keyword-only parameter
# 'params', or takes '**kwargs'. If not, we wrap it
def _ensure_signature(func):
        parameters = inspect.signature(func).parameters
        has_params = bool(parameters.get('params'))
        has_kwargs = any(p.kind == inspect.Parameter.VAR_KEYWORD
                         for p in parameters.values())
        if has_params or has_kwargs:
            return func
        else:  # function conforming to old API: needs wrapping

            def wrapper(energy, args=(), *, params=None):
                return func(energy, args)

            return wrapper


class SelfEnergyLead(Lead):
    """A general lead defined by its self energy.

    Parameters
    ----------
    selfenergy_func : function
        Has the same signature as `selfenergy` (without the ``self``
        parameter) and returns the self energy matrix for the interface sites.
    interface : sequence of `Site` instances
    """
    def __init__(self, selfenergy_func, interface):
        self.interface = tuple(interface)
        # we changed the API of 'selfenergy_func' to have a keyword-only
        # parameter 'params', but we still need to support the old API
        # XXX: remove this when releasing Kwant 2.0
        self.selfenergy_func = _ensure_signature(selfenergy_func)

    def finalized(self):
        """Trivial finalization: the object is returned itself."""
        return self

    def selfenergy(self, energy, args=(), *, params=None):
        return self.selfenergy_func(energy, args, params=params)


class ModesLead(Lead):
    """A general lead defined by its modes wave functions.

    Parameters
    ----------
    modes_func : function
        Has the same signature as `modes` (without the ``self`` parameter)
        and returns the modes of the lead as a tuple of
        `~kwant.physics.PropagatingModes` and `~kwant.physics.StabilizedModes`.
    interface :
        sequence of `Site` instances

    """
    def __init__(self, modes_func, interface):
        self.interface = tuple(interface)
        # we changed the API of 'selfenergy_func' to have a keyword-only
        # parameter 'params', but we still need to support the old API
        # XXX: remove this when releasing Kwant 2.0
        self.modes_func = _ensure_signature(modes_func)

    def finalized(self):
        """Trivial finalization: the object is returned itself."""
        return self

    def modes(self, energy, args=(), *, params=None):
        return self.modes_func(energy, args, params=params)

    def selfenergy(self, energy, args=(), *, params=None):
        stabilized = self.modes(energy, args, params=params)[1]
        return stabilized.selfenergy()



################ Builder class

# A marker, meaning for hopping (i, j): this value is given by the Hermitian
# conjugate the value of the hopping (j, i).  Used by Builder and System.
class Other:
    pass


def edges(seq):
    # izip, when given the same iterator twice, turns a sequence into a
    # sequence of pairs.
    seq_iter = iter(seq)
    result = zip(seq_iter, seq_iter)
    next(result)                # Skip the special loop edge.
    return result


def _site_ranges(sites):
    """Return a sequence of ranges for ``sites``.

    Here, "ranges" are defined as sequences of sites that have the same site
    family. Because site families now have a fixed number of orbitals,
    this coincides with the definition given in `~kwant.system.System`.
    """
    # we shall start a new range of different `SiteFamily`s separately,
    # even if they happen to contain the same number of orbitals.
    total_norbs = 0
    current_fam = None
    site_ranges = []
    for idx, fam in enumerate(s.family for s in sites):
        if not fam.norbs:
            # can't provide site_ranges if norbs not given
            return None
        if fam != current_fam:  # start a new run
            current_fam = fam
            current_norbs = fam.norbs
            site_ranges.append((idx, current_norbs, total_norbs))
        total_norbs += current_norbs
    # add sentinel to the end
    site_ranges.append((len(sites), 0, total_norbs))
    return site_ranges


class Builder:
    """A tight binding system defined on a graph.

    An alias exists for this common name: ``kwant.Builder``.

    This is one of the central types in Kwant.  It is used to construct tight
    binding systems in a flexible way.

    The nodes of the graph are `Site` instances.  The edges, i.e. the hoppings,
    are pairs (2-tuples) of sites.  Each node and each edge has a value
    associated with it.  The values associated with nodes are interpreted as
    on-site Hamiltonians, the ones associated with edges as hopping integrals.

    To make the graph accessible in a way that is natural within the Python
    language it is exposed as a *mapping* (much like a built-in Python
    dictionary).  Keys are sites or hoppings.  Values are 2d arrays
    (e.g. NumPy or Tinyarray) or numbers (interpreted as 1 by 1 matrices).

    Parameters
    ----------
    symmetry : `Symmetry` or `None`
        The spatial symmetry of the system.
    conservation_law : 2D array, dictionary, function, or `None`
        An onsite operator with integer eigenvalues that commutes with the
        Hamiltonian.  The ascending order of eigenvalues corresponds to the
        selected ordering of the Hamiltonian subblocks.  If a dict is
        given, it maps from site families to such matrices. If a function is
        given it must take the same arguments as the onsite Hamiltonian
        functions of the system and return the onsite matrix.
    time_reversal : scalar, 2D array, dictionary, function, or `None`
        The unitary part of the onsite time-reversal symmetry operator.
        Same format as that of `conservation_law`.
    particle_hole : scalar, 2D array, dictionary, function, or `None`
        The unitary part of the onsite particle-hole symmetry operator.
        Same format as that of `conservation_law`.
    chiral : 2D array, dictionary, function or `None`
        The unitary part of the onsite chiral symmetry operator.
        Same format as that of `conservation_law`.

    Notes
    -----

    Values can be also functions that receive the site or the hopping (passed
    to the function as two sites) and possibly additional arguments and are
    expected to return a valid value.  This allows to define systems quickly,
    to modify them without reconstructing, and to save memory for many-orbital
    models.

    In addition to simple keys (single sites and hoppings) more powerful keys
    are possible as well that allow to manipulate multiple sites/hoppings in a
    single operation.  Such keys are internally expanded into a sequence of
    simple keys by using the method `Builder.expand`.  For example,
    ``syst[general_key] = value`` is equivalent to ::

        for simple_key in syst.expand(general_key):
            syst[simple_key] = value

    Builder instances automatically ensure that every hopping is Hermitian, so
    that if ``builder[a, b]`` has been set, there is no need to set
    ``builder[b, a]``.

    Builder instances can be made to automatically respect a `Symmetry` that is
    passed to them during creation.  The behavior of builders with a symmetry
    is slightly more sophisticated: all keys are mapped to the fundamental
    domain of the symmetry before storing them.  This may produce confusing
    results when neighbors of a site are queried.

    The method `attach_lead` *works* only if the sites affected by them have
    tags which are sequences of integers.  It *makes sense* only when these
    sites live on a regular lattice, like the ones provided by `kwant.lattice`.

    Attaching a lead manually (without the use of `~Builder.attach_lead`)
    amounts to creating a `Lead` object and appending it to this list.

    .. warning::

        If functions are used to set values in a builder with a symmetry, then
        they must satisfy the same symmetry.  There is (currently) no check and
        wrong results will be the consequence of a misbehaving function.

    Attributes
    ----------
    leads : list of `Lead` instances
        The leads that are attached to the system.

    Examples
    --------
    Define a site.

    >>> builder[site] = value

    Print the value of a site.

    >>> print(builder[site])

    Define a hopping.

    >>> builder[site1, site2] = value

    Delete a site.

    >>> del builder[site3]

    Detach the last lead.  (This does not remove the sites that were added to
    the scattering region by `~Builder.attach_lead`.)

    >>> del builder.leads[-1]

    """

    def __init__(self, symmetry=None, *, conservation_law=None, time_reversal=None,
                 particle_hole=None, chiral=None):
        if symmetry is None:
            symmetry = NoSymmetry()
        else:
            ensure_isinstance(symmetry, Symmetry)
        self.symmetry = symmetry
        self.conservation_law = conservation_law
        self.time_reversal = time_reversal
        self.particle_hole = particle_hole
        self.chiral = chiral
        self.leads = []
        self.H = {}

    #### Note on H ####
    #
    # This dictionary stores a directed graph optimized for efficient querying
    # and modification.  The nodes are instances of `Site`.
    #
    # Each edge, specified by a ``(tail, head)`` pair of nodes, holds an object
    # as a value.  Likewise, each tail which occurs in the graph also holds a
    # value.  (Nodes which only occur as heads are not required to have
    # values.) Every tail node has to be in the fundamental domain of the
    # builder's symmetry.
    #
    # For a given `tail` site, H[tail] is a list alternately storing
    # heads and values.  (The heads occupy even locations followed by the
    # values at odd locations.)  Each pair of entries thus describes a single
    # directed edge of the graph.
    #
    # The first pair of entries in each list is special: it always
    # corresponds to a loop edge.  (The head is equal to the tail.)  This
    # special edge has two purposes: It is used to store the value
    # associated with the tail node itself, and it is necessary for the
    # method getkey_tail which helps to conserve memory by storing equal
    # node label only once.

    def _get_edge(self, tail, head):
        for h, value in edges(self.H[tail]):
            if h == head:
                return value

        # (tail, head) is not present in the system, but tail is.
        if head in self.H:
            raise KeyError((tail, head))
        else:
            # If already head is missing, we only report this.  This way the
            # behavior is symmetric with regard to tail and head.
            raise KeyError(head)

    def _set_edge(self, tail, head, value):
        hvhv = self.H[tail]
        heads = hvhv[2::2]
        if head in heads:
            i = 2 + 2 * heads.index(head)
            hvhv[i] = head
            hvhv[i + 1] = value
        else:
            hvhv.append(head)
            hvhv.append(value)

    def _del_edge(self, tail, head):
        hvhv = self.H[tail]
        heads = hvhv[2::2]

        try:
            i = 2 + 2 * heads.index(head)
        except ValueError:
            # (tail, head) is not present in the system, but tail is.
            if head in self.H:
                raise KeyError((tail, head))
            else:
                # If already head is missing, we only report this.  This way the
                # behavior is symmetric with regard to tail and head.
                raise KeyError(head)

        del hvhv[i : i + 2]

    def _out_neighbors(self, tail):
        hvhv = self.H[tail]
        return islice(hvhv, 2, None, 2)

    def _out_degree(self, tail):
        hvhv = self.H[tail]
        return len(hvhv) // 2 - 1

    # TODO: write a test for this method.
    def reversed(self):
        """Return a shallow copy of the builder with the symmetry reversed.

        This method can be used to attach the same infinite system as lead from
        two opposite sides.  It requires a builder to which an infinite
        symmetry is associated.
        """
        result = object.__new__(Builder)
        result.symmetry = self.symmetry.reversed()
        result.conservation_law = self.conservation_law
        result.time_reversal = self.time_reversal
        result.particle_hole = self.particle_hole
        result.chiral = self.chiral
        if self.leads:
            raise ValueError('System to be reversed may not have leads.')
        result.leads = []
        result.H = self.H
        return result

    def __bool__(self):
        return bool(self.H)

    def expand(self, key):
        """
        Expand a general key into an iterator over simple keys.

        Parameters
        ----------
        key : builder key (see notes)
            The key to be expanded

        Notes
        -----
        Keys are (recursively):
            * Simple keys: sites or 2-tuples of sites (=hoppings).
            * Any (non-tuple) iterable of keys, e.g. a list or a generator
              expression.
            * Any function that returns a key when passed a builder as sole
              argument, e.g. a `HoppingKind` instance or the function returned
              by `~kwant.lattice.Polyatomic.shape`.

        This method is internally used to expand the keys when getting or
        deleting items of a builder (i.e. ``syst[key] = value`` or ``del
        syst[key]``).

        """
        itr = iter((key,))
        iter_stack = [None]
        while iter_stack:
            for key in itr:
                while callable(key):
                    key = key(self)
                if isinstance(key, tuple):
                    # Site instances are also tuples.
                    yield key
                else:
                    iter_stack.append(itr)
                    try:
                        itr = iter(key)
                    except TypeError:
                        raise TypeError("{0} object is not a valid key."
                                        .format(type(key).__name__))
                    break
            else:
                itr = iter_stack.pop()

    def __getitem__(self, key):
        """Get the value of a single site or hopping."""
        if isinstance(key, Site):
            site = self.symmetry.to_fd(key)
            return self.H[site][1]

        sym = self.symmetry
        validate_hopping(key)
        a, b = sym.to_fd(*key)
        value = self._get_edge(a, b)
        if value is Other:
            if not sym.in_fd(b):
                b, a = sym.to_fd(b, a)
                assert not sym.in_fd(a)
            value = self._get_edge(b, a)
            if callable(value):
                assert not isinstance(value, HermConjOfFunc)
                value = HermConjOfFunc(value)
            else:
                value = herm_conj(value)
        return value

    def __contains__(self, key):
        """Tell whether the system contains a site or hopping."""
        if isinstance(key, Site):
            key = self.symmetry.to_fd(key)
            return key in self.H

        validate_hopping(key)
        a, b = self.symmetry.to_fd(*key)
        hvhv = self.H.get(a, ())
        return b in islice(hvhv, 2, None, 2)

    def _set_site(self, site, value):
        """Set a single site."""
        if not isinstance(site, Site):
            raise TypeError('Expecting a site, got {0} instead.'.format(type(site).__name__))
        site = self.symmetry.to_fd(site)
        hvhv = self.H.setdefault(site, [])
        if hvhv:
            hvhv[1] = value
        else:
            hvhv[:] = [site, value]

    def _set_hopping(self, hopping, value):
        """Set a single hopping."""
        sym = self.symmetry
        validate_hopping(hopping)
        a, b = sym.to_fd(*hopping)

        if sym.in_fd(b):
            # Make sure that we do not waste space by storing multiple instances
            # of identical sites.
            a2 = a = self.H[a][0]
            b2 = b = self.H[b][0]
        else:
            b2, a2 = sym.to_fd(b, a)
            assert not sym.in_fd(a2)
            if b2 not in self.H:
                raise KeyError(b)

        # It's important that we have verified that b2 belongs to the system.
        # Otherwise, we risk ending up with a half-added hopping.
        if isinstance(value, HermConjOfFunc):
            # Avoid nested HermConjOfFunc instances.
            self._set_edge(a, b, Other)            # May raise KeyError(a).
            self._set_edge(b2, a2, value.function) # Must succeed.
        else:
            self._set_edge(a, b, value)            # May raise KeyError(a).
            self._set_edge(b2, a2, Other)          # Must succeed.

    def __setitem__(self, key, value):
        """Set a single site/hopping or a bunch of them."""
        func = None
        for sh in self.expand(key):
            if func is None:
                func = (self._set_site if isinstance(sh, Site)
                        else self._set_hopping)
            func(sh, value)

    def _del_site(self, site):
        """Delete a single site and all associated hoppings."""
        if not isinstance(site, Site):
            raise TypeError('Expecting a site, got {0} instead.'.format(
                type(site).__name__))

        tfd = self.symmetry.to_fd
        site = tfd(site)

        out_neighbors = self._out_neighbors(site)

        for neighbor in out_neighbors:
            if neighbor in self.H:
                self._del_edge(neighbor, site)
            else:
                assert not self.symmetry.in_fd(neighbor)
                self._del_edge(*tfd(neighbor, site))

        del self.H[site]

    def _del_hopping(self, hopping):
        """Delete a single hopping."""
        sym = self.symmetry
        validate_hopping(hopping)
        a, b = sym.to_fd(*hopping)
        self._del_edge(a, b)

        if sym.in_fd(b):
            self._del_edge(b, a)
        else:
            b, a = sym.to_fd(b, a)
            assert not sym.in_fd(a)
            self._del_edge(b, a)

    def __delitem__(self, key):
        """Delete a single site/hopping or bunch of them."""
        func = None
        for sh in self.expand(key):
            if func is None:
                func = (self._del_site if isinstance(sh, Site)
                        else self._del_hopping)
            func(sh)

    def eradicate_dangling(self):
        """Keep deleting dangling sites until none are left."""
        sites = list(site for site in self.H
                     if self._out_degree(site) < 2)
        for site in sites:
            if site not in self.H:
                continue
            while site:
                neighbors = tuple(self._out_neighbors(site))
                if neighbors:
                    assert len(neighbors) == 1
                    neighbor = neighbors[0]
                    self._del_edge(neighbor, site)
                    if self._out_degree(neighbor) > 1:
                        neighbor = False
                else:
                    neighbor = False
                del self.H[site]
                site = neighbor

    def __iter__(self):
        """Return an iterator over all sites and hoppings."""
        return chain(self.H, self.hoppings())

    def sites(self):
        """Return a read-only set over all sites.

        The sites that are returned belong to the fundamental domain of the
        `Builder` symmetry, and are not necessarily the ones that were set
        initially (but always the equivalent ones).
        """
        try:
            return self.H.keys()
        except AttributeError:
            return frozenset(self.H)

    def site_value_pairs(self):
        """Return an iterator over all (site, value) pairs."""
        for site, hvhv in self.H.items():
            yield site, hvhv[1]

    def hoppings(self):
        """Return an iterator over all Builder hoppings.

        The hoppings that are returned belong to the fundamental domain of the
        `Builder` symmetry, and are not necessarily the ones that were set
        initially (but always the equivalent ones).
        """
        for tail, hvhv in self.H.items():
            for head, value in edges(hvhv):
                if value is Other:
                    continue
                yield tail, head

    def hopping_value_pairs(self):
        """Return an iterator over all (hopping, value) pairs."""
        for tail, hvhv in self.H.items():
            for head, value in edges(hvhv):
                if value is Other:
                    continue
                yield (tail, head), value

    def dangling(self):
        """Return an iterator over all dangling sites."""
        for site in self.H:
            if self._out_degree(site) < 2:
                yield site

    def degree(self, site):
        """Return the number of neighbors of a site."""
        if not isinstance(site, Site):
            raise TypeError('Expecting a site, got {0} instead.'.format(
                type(site).__name__))
        site = self.symmetry.to_fd(site)
        return self._out_degree(site)

    def neighbors(self, site):
        """Return an iterator over all neighbors of a site.

        Technical note: This method respects the symmetry of the builder,
        i.e. the returned sites are really connected to the given site (and not
        to its image in the fundamental domain).
        """
        if not isinstance(site, Site):
            raise TypeError('Expecting a site, got {0} instead.'.format(
                type(site).__name__))
        sym = self.symmetry
        if isinstance(sym, NoSymmetry):
            # Optimization for common case.
            yield from self._out_neighbors(site)
            return
        shift = sym.which(site)
        site = sym.act(-shift, site)
        for neighbor in self._out_neighbors(site):
            yield sym.act(shift, neighbor)

    def closest(self, pos):
        """Return the site that is closest to the given position.

        This function takes into account the symmetry of the builder.  It is
        assumed that the symmetry is a translational symmetry.

        This function executes in a time proportional to the number of sites,
        so it is not efficient for large builders.  It is especially slow for
        builders with a symmetry, but such systems often contain only a limited
        number of sites.

        """
        errmsg = ("Builder.closest() requires site families that provide "
                  "pos().\nThe following one does not:\n")
        sym = self.symmetry
        n = sym.num_directions

        if n:
            # Determine basis in real space from first site.  (The result from
            # any site would do.)
            I = ta.identity(n, int)
            site = next(iter(self.H))
            space_basis = [sym.act(element, site).pos - site.pos
                           for element in I]
            space_basis, transf = lll.lll(space_basis)
            transf = ta.array(transf.T, int)

        tag_basis_cache = {}
        dist = float('inf')
        result = None
        for site in self.H:
            try:
                site_pos = site.pos
            except AttributeError:
                raise AttributeError(errmsg + str(site.family))
            if n:
                fam = site.family
                tag_basis = tag_basis_cache.get(fam)
                if tag_basis is None:
                    zero_site = Site(fam, ta.zeros(len(site.tag), int))
                    tag_basis = [sym.act(element, zero_site).tag
                                 for element in I]
                    tag_basis = ta.dot(transf, tag_basis)
                    tag_basis_cache[fam] = tag_basis
                shift = lll.cvp(pos - site_pos, space_basis, 1)[0]
                site = Site(fam, ta.dot(shift, tag_basis) + site.tag)
                site_pos = site.pos
            d = site_pos - pos
            d = ta.dot(d, d)
            if d < dist:
                dist = d
                result = site
        return result

    def update(self, other):
        """Update builder from `other`.

        All sites and hoppings of `other`, together with their values, are
        written to `self`, overwriting already existing sites and hoppings.
        The leads of `other` are appended to the leads of the system being
        updated.

        This method requires that both builders share the same symmetry.
        """
        if (not self.symmetry.has_subgroup(other.symmetry)
            or not other.symmetry.has_subgroup(self.symmetry)):
            raise ValueError("Both builders involved in update() must have "
                             "equal symmetries.")
        for site, value in other.site_value_pairs():
            self[site] = value
        for hop, value in other.hopping_value_pairs():
            self[hop] = value
        self.leads.extend(other.leads)

    def __iadd__(self, other):
        warnings.warn("The += operator of builders is deprecated. Use "
                      "'Builder.update()' instead.", KwantDeprecationWarning,
                      stacklevel=2)
        self.update(other)
        return self

    def fill(self, template, shape, start, *, max_sites=10**7):
        """Populate builder using another one as a template.

        Starting from one or multiple sites, traverse the graph of the template
        builder and copy sites and hoppings to the target builder.  The
        traversal stops at sites that are already present in the target and on
        sites that are not inside the provided shape.

        This function takes into account translational symmetry.  As such,
        typically the template will have a higher symmetry than the target.

        Newly added sites are connected by hoppings to sites that were already
        present.  This facilitates construction of a system by a series of
        calls to 'fill'.

        Parameters
        ----------
        template : `Builder` instance
            The builder used as the template. The symmetry of the target builder
            must be a subgroup of the symmetry of the template.
        shape : callable
            A boolean function of site returning whether the site should be
            added to the target builder or not. The shape must be compatible
            with the symmetry of the target builder.
        start : `Site` instance or iterable thereof or iterable of numbers
            The site(s) at which the the flood-fill starts.  If start is an
            iterable of numbers, the starting site will be
            ``template.closest(start)``.
        max_sites : positive number
            The maximal number of sites that may be added before
            ``RuntimeError`` is raised.  Used to prevent using up all memory.

        Returns
        -------
        added_sites : list of `Site` objects that were added to the system.

        Raises
        ------
        ValueError
            If the symmetry of the target isn't a subgroup of the template
            symmetry.
        RuntimeError
            If more than `max_sites` sites are to be added.  The target builder
            will be left in an unusable state.

        Notes
        -----
        This function uses a flood-fill algorithm.  If the template builder
        consists of disconnected parts, the fill will stop at their boundaries.

        """
        if not max_sites > 0:
            raise ValueError("max_sites must be positive.")

        to_fd = self.symmetry.to_fd
        H = self.H
        templ_sym = template.symmetry

        # Check that symmetries are commensurate.
        if not templ_sym.has_subgroup(self.symmetry):
            raise ValueError("Builder symmetry is not a subgroup of the "
                             "template symmetry")

        if isinstance(start, Site):
            start = [start]
        else:
            start = list(start)
            if start and not isinstance(start[0], Site):
                start = [template.closest(start)]

        try:
            # "Active" are sites (mapped to the target's FD) that have been
            # verified to lie inside the shape, have been added to the target
            # (with `None` as value), but yet without their hoppings.
            active = set()
            congested = True
            for s in start:
                s = to_fd(s)
                if s not in H:
                    congested = False
                    if shape(s):
                        active.add(s)
                        H.setdefault(s, [s, None])

            if not active:
                if congested:
                    warnings.warn("fill(): The target builder already contains "
                                  "all starting sites.", RuntimeWarning,
                                  stacklevel=2)
                else:
                    warnings.warn("fill(): None of the starting sites is in "
                                  "the desired shape",
                                  RuntimeWarning, stacklevel=2)
                return []

            done = []
            old_active = set()
            new_active = set()

            # Flood-fill on the graph.  We work site by site, writing all the
            # outgoing edges.
            while active:
                old_active.update(active)

                for tail in active:
                    done.append(tail)
                    if len(done) > max_sites:
                        raise RuntimeError("Maximal number of sites (max_sites "
                                           "parameter of fill()) added.")

                    # Make an iterator over head-value-pairs.
                    shift = templ_sym.which(tail)
                    templ_hvhv = template.H[templ_sym.act(-shift, tail)]
                    templ_hvhv = iter(templ_hvhv)
                    templ_hvhv = iter(zip(templ_hvhv, templ_hvhv))

                    hvhv = H[tail]
                    hvhv[1] = next(templ_hvhv)[1]
                    old_heads = hvhv[2::2]

                    # The remaining pairs are the heads and their associated
                    # values.
                    for head, value in templ_hvhv:
                        head = templ_sym.act(shift, head)
                        head_fd = to_fd(head)

                        if (head_fd not in old_active
                            and head_fd not in new_active):
                            # The 'head' site has not been filled yet.
                            if head_fd in H:
                                # The 'head' site exists.  (It doesn't matter
                                # whether it's in the shape or not.)  Fill the
                                # incoming edge as well to balance the hopping.
                                other_value = template._get_edge(
                                    *templ_sym.to_fd(head, tail))
                                self._set_edge(*to_fd(head, tail)
                                               + (other_value,))
                            else:
                                if not shape(head_fd):
                                    # There is no site at 'head' and it's
                                    # outside the shape.
                                    continue
                                new_active.add(head_fd)
                                H.setdefault(head_fd, [head_fd, None])

                        # Fill the outgoing edge.
                        if head in old_heads:
                            i = 2 + 2 * old_heads.index(head)
                            hvhv[i] = head
                            hvhv[i + 1] = value
                        else:
                            hvhv.extend((head, value))

                old_active, active, new_active = active, new_active, old_active
                new_active.clear()
        except Exception as e:
            # The graph has unbalanced edges: delete it.
            self.H = {}
            # Re-raise the exception with an additional message.
            msg = ("All sites of this builder have been deleted because an "
                   "exception\noccurred during the execution of fill():")
            e.args = ('\n'.join((msg,) + e.args),)
            raise

        return done

    def attach_lead(self, lead_builder, origin=None, add_cells=0):
        """Attach a lead to the builder, possibly adding missing sites.

        This method first adds sites from 'lead_builder' until the interface
        where the lead will attach is "smooth".  Then it appends the
        'lead_builder' and the interface sites as a
        `~kwant.builder.BuilderLead` to the 'leads' of this builder.

        Parameters
        ----------
        lead_builder : `Builder` with 1D translational symmetry
            Builder of the lead which has to be attached.
        origin : `Site`
            The site which should belong to a domain where the lead should
            begin. It is used to attach a lead inside the system, e.g. to an
            inner radius of a ring.
        add_cells : int
            Number of complete unit cells of the lead to be added to the system
            *after* the missing sites have been added.

        Returns
        -------
        added_sites : list of `Site` objects that were added to the system.

        Raises
        ------
        ValueError
            If `lead_builder` does not have proper symmetry, has hoppings with
            range of more than one lead unit cell, or if it is not completely
            interrupted by the system.

        Notes
        -----
        This method is not fool-proof, i.e. if it raises an error, there is
        no guarantee that the system stayed unaltered.

        The system must "interrupt" the lead that is being attached. This means
        that for each site in the lead that has a hopping to a neighbnoring
        unit cell there must be at least one site in the system that is an
        image of the lead site under the action of the lead's translational
        symmetry.  In order to interrupt the lead, the system must contain
        sites from the same site family as the sites in the lead.  Below are
        three examples of leads being attached to systems::

            Successful           Successful          Unsuccessful
            ----------           ----------          ------------
            Lead   System        Lead   System        Lead  System
            x-  …      o         x   …                x-  …
            |          |         |                    |
            x-  …    o-o         x-  …    o-o         x-  …  o-o
            |        | |         |        | |         |      | |
            x-  …  o-o-o         x-  …  o-o-o         x-  …  o-o

        The second case succeeds, as even though the top site has no image in
        the system, because the top site has no hoppings to sites in other unit
        cells.

        Sites may be added to the system when the lead is attached, so that the
        interface to the lead is "smooth". Below we show the system after
        having attached a lead. The 'x' symbols in the system indicate the
        added sites::

            Lead   System        Lead   System
            x-  …  x-x-o         x   …  x
            |      | | |         |      |
            x-  …  x-o-o         x-  …  x-o-o
            |      | | |         |      | | |
            x-  …  o-o-o         x-  …  o-o-o
        """
        if self.symmetry.num_directions:
            raise ValueError("Leads can only be attached to finite systems.")

        if add_cells < 0 or int(add_cells) != add_cells:
            raise ValueError('add_cells must be an integer >= 0.')

        sym = lead_builder.symmetry
        H = lead_builder.H

        if sym.num_directions != 1:
            raise ValueError('Only builders with a 1D symmetry are allowed.')

        try:
            hop_range = max(abs(sym.which(hopping[1])[0])
                            for hopping in lead_builder.hoppings())
        except ValueError:  # if there are no hoppings max() will raise
            hop_range = 0

        if hop_range > 1:
            # Automatically increase the period, potentially warn the user.
            new_lead = Builder(sym.subgroup((hop_range,)))
            with reraise_warnings():
                new_lead.fill(lead_builder, lambda site: True,
                              lead_builder.sites(), max_sites=float('inf'))
            lead_builder = new_lead
            sym = lead_builder.symmetry
            H = lead_builder.H

        if not H:
            raise ValueError('Lead to be attached contains no sites.')

        # Check if site families of the lead are present in the system (catches
        # a common and a hard to find bug).
        families = set(site.family for site in H)
        lead_only_families = families.copy()
        for site in self.H:
            lead_only_families.discard(site.family)
            if not lead_only_families:
                break
        else:
            msg = ('Sites with site families {0} do not appear in the system, '
                   'hence the system does not interrupt the lead.')
            raise ValueError(msg.format(tuple(lead_only_families)))

        all_doms = set()
        for site in self.H:
            if site.family not in families:
                continue
            ge = sym.which(site)
            if sym.act(-ge, site) in H:
                all_doms.add(ge[0])

        if origin is not None:
            orig_dom = sym.which(origin)[0]
            all_doms = [dom for dom in all_doms if dom <= orig_dom]
        if len(all_doms) == 0:
            raise ValueError('Builder does not intersect with the lead,'
                             ' this lead cannot be attached.')
        max_dom = max(all_doms) + add_cells
        min_dom = min(all_doms)
        del all_doms

        def shape(site):
            domain, = sym.which(site)
            if domain < min_dom:
                raise ValueError('Builder does not interrupt the lead,'
                                 ' this lead cannot be attached.')
            return domain <= max_dom + 1

        # We start flood-fill from the first domain that doesn't belong to the
        # system (this one is guaranteed to contain a complete unit cell of the
        # lead). After flood-fill we remove that domain.
        start = {sym.act((max_dom + 1,), site) for site in H}
        with reraise_warnings():
            all_added = self.fill(lead_builder, shape, start,
                                  max_sites=float('inf'))
        all_added = [site for site in all_added if site not in start]
        del self[start]

        # Calculate the interface.
        interface = set()
        for site in H:
            for neighbor in lead_builder.neighbors(site):
                neighbor = sym.act((max_dom + 1,), neighbor)
                if sym.which(neighbor)[0] == max_dom:
                    interface.add(neighbor)

        self.leads.append(BuilderLead(lead_builder, tuple(interface)))
        return all_added

    def finalized(self):
        """Return a finalized (=usable with solvers) copy of the system.

        Returns
        -------
        finalized_system : `kwant.system.FiniteSystem`
            If there is no symmetry.
        finalized_system : `kwant.system.InfiniteSystem`
            If a symmetry is present.

        Notes
        -----
        This method does not modify the Builder instance for which it is
        called.

        Upon finalization, it is implicitly assumed that **every** function
        assigned as a value to a builder with a symmetry possesses the same
        symmetry.

        Attached leads are also finalized and will be present in the finalized
        system to be returned.

        Currently, only Builder instances without or with a 1D translational
        `Symmetry` can be finalized.
        """
        if self.symmetry.num_directions == 0:
            return FiniteSystem(self)
        elif self.symmetry.num_directions == 1:
            return InfiniteSystem(self)
        else:
            raise ValueError('Currently, only builders without or with a 1D '
                             'translational symmetry can be finalized.')



################ Finalized systems

def _raise_user_error(exc, func):
    msg = ('Error occurred in user-supplied value function "{0}".\n'
           'See the upper part of the above backtrace for more information.')
    raise UserCodeError(msg.format(func.__name__)) from exc


def _translate_cons_law(cons_law):
    """Translate a conservation law from builder format to something that can
    be used to initialize operator.Density.
    """
    if callable(cons_law):
        @wraps(cons_law)
        def vals(site, *args, **kwargs):
            if site.family.norbs == 1:
                return cons_law(site, *args, **kwargs)
            return np.diag(np.linalg.eigvalsh(cons_law(site, *args, **kwargs)))

        @wraps(cons_law)
        def vecs(site, *args, **kwargs):
            if site.family.norbs == 1:
                return 1
            return np.linalg.eigh(cons_law(site, *args, **kwargs))[1]

    elif isinstance(cons_law, collections.Mapping):
        vals = {family: (value if family.norbs == 1 else
                         ta.array(np.diag(np.linalg.eigvalsh(value))))
                for family, value in cons_law.items()}
        vecs = {family: (1 if family.norbs == 1 else
                         ta.array(np.linalg.eigh(value)[1]))
                for family, value in cons_law.items()}

    else:
        try:
            vals, vecs = np.linalg.eigh(cons_law)
            vals = np.diag(vals)
        except np.linalg.LinAlgError as e:
            if '0-dimensional' not in e.args[0]:
                raise e  # skip coverage
            vals, vecs = cons_law, 1

    return vals, vecs


class _FinalizedBuilderMixin:
    """Common functionality for all finalized builders"""

    def _init_ham_param_maps(self):
        """Find parameters taken by all value functions
        """
        ham_param_map = {}
        for hams, skip in [(self.onsite_hamiltonians, 1), (self.hoppings, 2)]:
            for ham in hams:
                if (not callable(ham) or ham is Other or
                    ham in ham_param_map):
                    continue
                # parameters come in the same order as in the function signature
                params, defaults, takes_kwargs = get_parameters(ham)
                params = params[skip:]  # remove site argument(s)
                ham_param_map[ham] = (params, defaults, takes_kwargs)

        self._ham_param_map = ham_param_map


    def _init_discrete_symmetries(self, builder):
        def operator(op):
            return Density(self, op, check_hermiticity=False)

        if builder.conservation_law is None:
            self._cons_law = None
        else:
            a = _translate_cons_law(builder.conservation_law)
            self._cons_law = tuple(map(operator, a))
        self._symmetries = tuple(None if op is None else operator(op)
                                 for op in [builder.time_reversal,
                                            builder.particle_hole,
                                            builder.chiral])

    def hamiltonian(self, i, j, *args, params=None):
        if args and params:
            raise TypeError("'args' and 'params' are mutually exclusive.")
        if i == j:
            value = self.onsite_hamiltonians[i]
            if callable(value):
                site = self.symmetry.to_fd(self.sites[i])
                if params:
                    required, defaults, takes_kw = self._ham_param_map[value]
                    invalid_params = set(params).intersection(set(defaults))
                    if invalid_params:
                        raise ValueError("Parameters {} have default values "
                                         "and may not be set with 'params'"
                                         .format(', '.join(invalid_params)))
                    if not takes_kw:
                        params = {pn: params[pn] for pn in required}
                    try:
                        value = value(site, **params)
                    except Exception as exc:
                        _raise_user_error(exc, value)
                else:
                    try:
                        value = value(site, *args)
                    except Exception as exc:
                        _raise_user_error(exc, value)
        else:
            edge_id = self.graph.first_edge_id(i, j)
            value = self.hoppings[edge_id]
            conj = value is Other
            if conj:
                i, j = j, i
                edge_id = self.graph.first_edge_id(i, j)
                value = self.hoppings[edge_id]
            if callable(value):
                sites = self.sites
                site_i, site_j = self.symmetry.to_fd(sites[i], sites[j])
                if params:
                    required, defaults, takes_kw = self._ham_param_map[value]
                    invalid_params = set(params).intersection(set(defaults))
                    if invalid_params:
                        raise ValueError("Parameters {} have default values "
                                         "and may not be set with 'params'"
                                         .format(', '.join(invalid_params)))
                    if not takes_kw:
                        params = {pn: params[pn] for pn in required}
                    try:
                        value = value(site_i, site_j, **params)
                    except Exception as exc:
                        _raise_user_error(exc, value)
                else:
                    try:
                        value = value(site_i, site_j, *args)
                    except Exception as exc:
                        _raise_user_error(exc, value)
            if conj:
                value = herm_conj(value)
        return value

    def discrete_symmetry(self, args=(), *, params=None):
        if self._cons_law is not None:
            eigvals, eigvecs = self._cons_law
            eigvals = eigvals.tocoo(args, params=params)
            if not np.allclose(eigvals.data, np.round(eigvals.data)):
                raise ValueError("Conservation law must have integer"
                                 " eigenvalues.")
            eigvals = np.round(eigvals).tocsr()
            # Avoid appearance of zero eigenvalues
            eigvals = eigvals + 0.5 * sparse.identity(eigvals.shape[0])
            eigvals.eliminate_zeros()
            eigvecs = eigvecs.tocoo(args, params=params)
            projectors = [eigvecs.dot(eigvals == val)
                          for val in sorted(np.unique(eigvals.data))]
        else:
            projectors = None

        def evaluate(op):
            return None if op is None else op.tocoo(args, params=params)

        return DiscreteSymmetry(projectors, *(evaluate(symm) for symm in
                                              self._symmetries))


class FiniteSystem(_FinalizedBuilderMixin, system.FiniteSystem):
    """Finalized `Builder` with leads.

    Usable as input for the solvers in `kwant.solvers`.

    Attributes
    ----------
    sites : sequence
        ``sites[i]`` is the `~kwant.builder.Site` instance that corresponds
        to the integer-labeled site ``i`` of the low-level system. The sites
        are ordered first by their family and then by their tag.
    id_by_site : dict
        The inverse of ``sites``; maps from ``i`` to ``sites[i]``.
    """

    def __init__(self, builder):
        assert builder.symmetry.num_directions == 0

        #### Make translation tables.
        sites = tuple(sorted(builder.H))
        id_by_site = {}
        for site_id, site in enumerate(sites):
            id_by_site[site] = site_id

        #### Make graph.
        g = graph.Graph()
        g.num_nodes = len(sites)  # Some sites could not appear in any edge.
        for tail, hvhv in builder.H.items():
            for head in islice(hvhv, 2, None, 2):
                if tail == head:
                    continue
                g.add_edge(id_by_site[tail], id_by_site[head])
        g = g.compressed()

        #### Connect leads.
        finalized_leads = []
        lead_interfaces = []
        for lead_nr, lead in enumerate(builder.leads):
            try:
                with warnings.catch_warnings(record=True) as ws:
                    warnings.simplefilter("always")
                    # The following line is the whole "payload" of the entire
                    # try-block.
                    finalized_leads.append(lead.finalized())
                for w in ws:
                    # Re-raise any warnings with an additional message and the
                    # proper stacklevel.
                    w = w.message
                    msg = 'When finalizing lead {0}:'.format(lead_nr)
                    warnings.warn(w.__class__(' '.join((msg,) + w.args)),
                                  stacklevel=3)
            except ValueError as e:
                # Re-raise the exception with an additional message.
                msg = 'Problem finalizing lead {0}:'.format(lead_nr)
                e.args = (' '.join((msg,) + e.args),)
                raise
            try:
                interface = [id_by_site[isite] for isite in lead.interface]
            except KeyError as e:
                msg = ("Lead {0} is attached to a site that does not "
                       "belong to the scattering region:\n {1}")
                raise ValueError(msg.format(lead_nr, e.args[0]))

            lead_interfaces.append(np.array(interface))

        onsite_hamiltonians = [builder.H[site][1] for site in sites]
        hoppings = [builder._get_edge(sites[tail], sites[head])
                           for tail, head in g]

        self.graph = g
        self.sites = sites
        self.site_ranges = _site_ranges(sites)
        self.id_by_site = id_by_site
        self.hoppings = hoppings
        self.onsite_hamiltonians = onsite_hamiltonians
        self.symmetry = builder.symmetry
        self.leads = finalized_leads
        self.lead_interfaces = lead_interfaces
        self._init_ham_param_maps()
        self._init_discrete_symmetries(builder)


    def pos(self, i):
        return self.sites[i].pos


class InfiniteSystem(_FinalizedBuilderMixin, system.InfiniteSystem):
    """Finalized infinite system, extracted from a `Builder`.

    Attributes
    ----------
    sites : sequence
        ``sites[i]`` is the `~kwant.builder.Site` instance that corresponds
        to the integer-labeled site ``i`` of the low-level system.
    id_by_site : dict
        The inverse of ``sites``; maps from ``i`` to ``sites[i]``.

    Notes
    -----
    In infinite systems ``sites`` consists of 3 parts: sites in the fundamental
    domain (FD) with hoppings to neighboring cells, sites in the FD with no
    hoppings to neighboring cells, and sites in FD+1 attached to the FD by
    hoppings. Each of these three subsequences is individually sorted.
    """

    def __init__(self, builder, interface_order=None):
        """
        Finalize a builder instance which has to have exactly a single
        symmetry direction.

        If interface_order is not set, the order of the interface sites in the
        finalized system will be arbitrary.  If interface_order is set to a
        sequence of interface sites, this order will be kept.
        """
        sym = builder.symmetry
        assert sym.num_directions == 1

        #### For each site of the fundamental domain, determine whether it has
        #### neighbors in the previous domain or not.
        lsites_with = []       # Fund. domain sites with neighbors in prev. dom
        lsites_without = []    # Remaining sites of the fundamental domain
        for tail in builder.H: # Loop over all sites of the fund. domain.
            for head in builder._out_neighbors(tail):
                fd = sym.which(head)[0]
                if fd == 1:
                    # Tail belongs to fund. domain, head to the next domain.
                    lsites_with.append(tail)
                    break
            else:
                # Tail is a fund. domain site not connected to prev. domain.
                lsites_without.append(tail)
        cell_size = len(lsites_with) + len(lsites_without)

        if not lsites_with:
            warnings.warn('Infinite system with disconnected cells.',
                          RuntimeWarning, stacklevel=3)

        ### Create list of sites and a lookup table
        minus_one = ta.array((-1,))
        plus_one = ta.array((1,))
        if interface_order is None:
            # interface must be sorted
            interface = [sym.act(minus_one, s) for s in lsites_with]
            interface.sort()
        else:
            lsites_with_set = set(lsites_with)
            lsites_with = []
            interface = []
            if interface_order:
                shift = ta.array((-sym.which(interface_order[0])[0] - 1,))
            for shifted_iface_site in interface_order:
                # Shift the interface domain before the fundamental domain.
                # That's the right place for the interface of a lead to be, but
                # the sites of interface_order might live in a different
                # domain.
                iface_site = sym.act(shift, shifted_iface_site)
                lsite = sym.act(plus_one, iface_site)

                try:
                    lsites_with_set.remove(lsite)
                except KeyError:
                    if (-sym.which(shifted_iface_site)[0] - 1,) != shift:
                        raise ValueError(
                            'The sites in interface_order do not all '
                            'belong to the same lead cell.')
                    else:
                        raise ValueError('A site in interface_order is not an '
                                         'interface site:\n' + str(iface_site))
                interface.append(iface_site)
                lsites_with.append(lsite)
            if lsites_with_set:
                raise ValueError(
                    'interface_order did not contain all interface sites.')
            # `interface_order` *must* be sorted, hence `interface` should also
            if interface != sorted(interface):
                raise ValueError('Interface sites must be sorted.')
            del lsites_with_set

        # we previously sorted the interface, so don't sort it again
        sites = sorted(lsites_with) + sorted(lsites_without) + interface
        del lsites_with
        del lsites_without
        del interface
        id_by_site = {}
        for site_id, site in enumerate(sites):
            id_by_site[site] = site_id

        #### Make graph and extract onsite Hamiltonians.
        g = graph.Graph()
        g.num_nodes = len(sites)  # Some sites could not appear in any edge.
        onsite_hamiltonians = []
        for tail_id, tail in enumerate(sites[:cell_size]):
            onsite_hamiltonians.append(builder.H[tail][1])
            for head in builder._out_neighbors(tail):
                head_id = id_by_site.get(head)
                if head_id is None:
                    # Head belongs neither to the fundamental domain nor to the
                    # previous domain.  Check that it belongs to the next
                    # domain and ignore it otherwise as an edge corresponding
                    # to this one has been added already or will be added.
                    fd = sym.which(head)[0]
                    if fd != 1:
                        msg = ('Further-than-nearest-neighbor cells '
                               'are connected by hopping\n{0}.')
                        raise ValueError(msg.format((tail, head)))
                    continue
                if head_id >= cell_size:
                    # Head belongs to previous domain.  The edge added here
                    # correspond to one left out just above.
                    g.add_edge(head_id, tail_id)
                g.add_edge(tail_id, head_id)
        g = g.compressed()

        #### Extract hoppings.
        hoppings = []
        for tail_id, head_id in g:
            tail = sites[tail_id]
            head = sites[head_id]
            if tail_id >= cell_size:
                # The tail belongs to the previous domain.  Find the
                # corresponding hopping with the tail in the fund. domain.
                tail, head = sym.to_fd(tail, head)
<<<<<<< HEAD
            hoppings.append(builder._get_edge(tail, head))
=======
            hoppings.append(self._get_edge(tail, head))

        #### Find parameters taken by all value functions
        _ham_param_map = {}
        for hams, skip in [(onsite_hamiltonians, 1), (hoppings, 2)]:
            for ham in hams:
                if (not callable(ham) or ham is Other or
                    ham in _ham_param_map):
                    continue
                # parameters come in the same order as in the function signature
                params, defaults, takes_kwargs = get_parameters(ham)
                params = params[skip:]  # remove site argument(s)
                _ham_param_map[ham] = (params, defaults, takes_kwargs)

        #### Assemble and return result.
        result = InfiniteSystem()
        result.cell_size = cell_size
        result.sites = sites
        result.id_by_site = id_by_site
        result.site_ranges = _site_ranges(sites)
        result.graph = g
        result.hoppings = hoppings
        result.onsite_hamiltonians = onsite_hamiltonians
        result._ham_param_map = _ham_param_map
        result.symmetry = self.symmetry
        return result

    # Protect novice users from confusing error messages if they
    # forget to finalize their Builder.

    @staticmethod
    def _require_system(*args, **kwargs):
        """You need a finalized system; Use Builder.finalized() first."""
        raise TypeError('You need a finalized system; '
                        'use Builder.finalized() first.')

    hamiltonian = hamiltonian_submatrix = modes = selfenergy = \
    inter_cell_hopping = cell_hamiltonian = precalculated = \
    _require_system


################ Finalized systems

def _raise_user_error(exc, func):
    msg = ('Error occurred in user-supplied value function "{0}".\n'
           'See the upper part of the above backtrace for more information.')
    raise UserCodeError(msg.format(func.__name__)) from exc


def discrete_symmetry(self, args=(), *, params=None):
    if self._cons_law is not None:
        eigvals, eigvecs = self._cons_law
        eigvals = eigvals.tocoo(args, params=params)
        if not np.allclose(eigvals.data, np.round(eigvals.data)):
            raise ValueError("Conservation law must have integer eigenvalues.")
        eigvals = np.round(eigvals).tocsr()
        # Avoid appearance of zero eigenvalues
        eigvals = eigvals + 0.5 * sparse.identity(eigvals.shape[0])
        eigvals.eliminate_zeros()
        eigvecs = eigvecs.tocoo(args, params=params)
        projectors = [eigvecs.dot(eigvals == val)
                      for val in sorted(np.unique(eigvals.data))]
    else:
        projectors = None

    def evaluate(op):
        return None if op is None else op.tocoo(args, params=params)
>>>>>>> b79c2089

        self.graph = g
        self.sites = sites
        self.site_ranges = _site_ranges(sites)
        self.id_by_site = id_by_site
        self.hoppings = hoppings
        self.onsite_hamiltonians = onsite_hamiltonians
        self.symmetry = builder.symmetry
        self.cell_size = cell_size
        self._init_ham_param_maps()
        self._init_discrete_symmetries(builder)


    def hamiltonian(self, i, j, *args, params=None):
        cs = self.cell_size
        if i == j >= cs:
            i -= cs
            j -= cs
        return super().hamiltonian(i, j, *args, params=params)

    def pos(self, i):
        return self.sites[i].pos<|MERGE_RESOLUTION|>--- conflicted
+++ resolved
@@ -1637,6 +1637,18 @@
             raise ValueError('Currently, only builders without or with a 1D '
                              'translational symmetry can be finalized.')
 
+    # Protect novice users from confusing error messages if they
+    # forget to finalize their Builder.
+
+    @staticmethod
+    def _require_system(*args, **kwargs):
+        """You need a finalized system; Use Builder.finalized() first."""
+        raise TypeError('You need a finalized system; '
+                        'use Builder.finalized() first.')
+
+    hamiltonian = hamiltonian_submatrix = modes = selfenergy = \
+    inter_cell_hopping = cell_hamiltonian = precalculated = \
+    _require_system
 
  
@@ -2023,78 +2035,7 @@
                 # The tail belongs to the previous domain.  Find the
                 # corresponding hopping with the tail in the fund. domain.
                 tail, head = sym.to_fd(tail, head)
-<<<<<<< HEAD
             hoppings.append(builder._get_edge(tail, head))
-=======
-            hoppings.append(self._get_edge(tail, head))
-
-        #### Find parameters taken by all value functions
-        _ham_param_map = {}
-        for hams, skip in [(onsite_hamiltonians, 1), (hoppings, 2)]:
-            for ham in hams:
-                if (not callable(ham) or ham is Other or
-                    ham in _ham_param_map):
-                    continue
-                # parameters come in the same order as in the function signature
-                params, defaults, takes_kwargs = get_parameters(ham)
-                params = params[skip:]  # remove site argument(s)
-                _ham_param_map[ham] = (params, defaults, takes_kwargs)
-
-        #### Assemble and return result.
-        result = InfiniteSystem()
-        result.cell_size = cell_size
-        result.sites = sites
-        result.id_by_site = id_by_site
-        result.site_ranges = _site_ranges(sites)
-        result.graph = g
-        result.hoppings = hoppings
-        result.onsite_hamiltonians = onsite_hamiltonians
-        result._ham_param_map = _ham_param_map
-        result.symmetry = self.symmetry
-        return result
-
-    # Protect novice users from confusing error messages if they
-    # forget to finalize their Builder.
-
-    @staticmethod
-    def _require_system(*args, **kwargs):
-        """You need a finalized system; Use Builder.finalized() first."""
-        raise TypeError('You need a finalized system; '
-                        'use Builder.finalized() first.')
-
-    hamiltonian = hamiltonian_submatrix = modes = selfenergy = \
-    inter_cell_hopping = cell_hamiltonian = precalculated = \
-    _require_system
-
--
-################ Finalized systems
-
-def _raise_user_error(exc, func):
-    msg = ('Error occurred in user-supplied value function "{0}".\n'
-           'See the upper part of the above backtrace for more information.')
-    raise UserCodeError(msg.format(func.__name__)) from exc
-
-
-def discrete_symmetry(self, args=(), *, params=None):
-    if self._cons_law is not None:
-        eigvals, eigvecs = self._cons_law
-        eigvals = eigvals.tocoo(args, params=params)
-        if not np.allclose(eigvals.data, np.round(eigvals.data)):
-            raise ValueError("Conservation law must have integer eigenvalues.")
-        eigvals = np.round(eigvals).tocsr()
-        # Avoid appearance of zero eigenvalues
-        eigvals = eigvals + 0.5 * sparse.identity(eigvals.shape[0])
-        eigvals.eliminate_zeros()
-        eigvecs = eigvecs.tocoo(args, params=params)
-        projectors = [eigvecs.dot(eigvals == val)
-                      for val in sorted(np.unique(eigvals.data))]
-    else:
-        projectors = None
-
-    def evaluate(op):
-        return None if op is None else op.tocoo(args, params=params)
->>>>>>> b79c2089
 
         self.graph = g
         self.sites = sites
