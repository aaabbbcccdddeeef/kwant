--- conflicted
+++ resolved
@@ -48,10 +48,6 @@
 
 # matplotlib helper functions.
 
-<<<<<<< HEAD
-def _make_figure(dpi, fig_size):
-    fig = _p.Figure()
-=======
 def _make_figure(dpi, fig_size, use_pyplot=False):
     if 'matplotlib.backends' not in sys.modules:
         warnings.warn(
@@ -70,9 +66,8 @@
         fig = pyplot.figure()
     else:
         from matplotlib.backends.backend_agg import FigureCanvasAgg
-        fig = Figure()
+        fig = _p.Figure()
         fig.canvas = FigureCanvasAgg(fig)
->>>>>>> 94f77776
     if dpi is not None:
         fig.set_dpi(dpi)
     if fig_size is not None:
@@ -133,11 +128,7 @@
     if (isinstance(color, np.ndarray) and color.dtype == np.dtype('object')):
         color = tuple(color)
 
-<<<<<<< HEAD
-    if isinstance(collection, _p.mplot3d.art3d.Line3DCollection):
-=======
-    if has3d and isinstance(collection, mplot3d.art3d.Line3DCollection):
->>>>>>> 94f77776
+    if _p.has3d and isinstance(collection, _p.mplot3d.art3d.Line3DCollection):
         length = len(collection._segments3d)  # Once again, matplotlib fault!
 
     if _p.isarray(color) and len(color) == length:
@@ -387,83 +378,6 @@
     return coll
 
 
-<<<<<<< HEAD
-def output_fig(fig, output_mode='auto', file=None, savefile_opts=None,
-               show=True):
-    """Output a matplotlib figure using a given output mode.
-
-    Parameters
-    ----------
-    fig : matplotlib.figure.Figure instance
-        The figure to be output.
-    output_mode : string
-        The output mode to be used.  Can be one of the following:
-        'pyplot' : attach the figure to pyplot, with the same behavior as if
-        pyplot.plot was called to create this figure.
-        'return' : attach a `FigureCanvasAgg` to the figure and return it.
-        'file' : same as 'return', but also save the figure into a file.
-        'auto' : if fname is given, save to a file, otherwise like pyplot
-        is imported, attach to pyplot, otherwise just return.  See also the
-        notes below.
-    file : string or a file object
-        The name of the target file or the target file itself
-        (opened for writing).
-    savefile_opts : (list, dict) or None
-        args and kwargs passed to `print_figure` of ``matplotlib``
-    show : bool
-        Whether to call ``matplotlib.pyplot.show()``.  Only has an effect if the
-        output uses pyplot.
-
-    Notes
-    -----
-    The behavior of this function producing a file is different from that of
-    matplotlib in that the `dpi` attribute of the figure is used by defaul
-    instead of the matplotlib config setting.
-    """
-    if not _p.mpl_available:
-        raise RuntimeError('matplotlib is not installed.')
-
-    # We import backends and pyplot only at the last possible moment (=now)
-    # because this has the side effect of selecting the matplotlib backend for
-    # good.  Warn if backend has not been set yet.  This check is the same as
-    # the one performed inside matplotlib.use.
-    if 'matplotlib.backends' not in sys.modules:
-        warnings.warn("Kwant's plotting functions have\nthe side effect of "
-                      "selecting the matplotlib backend. To avoid this "
-                      "warning,\nimport matplotlib.pyplot, "
-                      "matplotlib.backends or call matplotlib.use().",
-                      RuntimeWarning, stacklevel=3)
-
-    if output_mode == 'auto':
-        output_mode = 'pyplot' if file is None else 'file'
-    if output_mode == 'pyplot':
-        from matplotlib import pyplot
-        fake_fig = pyplot.figure()
-        fake_fig.canvas.figure = fig
-        fig.canvas = fake_fig.canvas
-        for ax in fig.axes:
-            try:
-                ax.mouse_init()  # Make 3D interface interactive.
-            except AttributeError:
-                pass
-        if show:
-            pyplot.show()
-    elif output_mode in ['return', 'file']:
-        from matplotlib.backends.backend_agg import FigureCanvasAgg
-        fig.canvas = FigureCanvasAgg(fig)
-        if output_mode == 'file':
-            if savefile_opts is None:
-                savefile_opts = ([], {})
-            if 'dpi' not in savefile_opts[1]:
-                savefile_opts[1]['dpi'] = fig.dpi
-            fig.canvas.print_figure(file, *savefile_opts[0], **savefile_opts[1])
-    else:
-        raise ValueError('Unknown output_mode')
-    return fig
-
-
-=======
->>>>>>> 94f77776
 # Extracting necessary data from the system.
 
 def sys_leads_sites(sys, num_lead_cells=2):
@@ -1584,16 +1498,7 @@
 
     # set up axes
     if ax is None:
-<<<<<<< HEAD
-        fig = _p.Figure()
-        if dpi is not None:
-            fig.set_dpi(dpi)
-        if fig_size is not None:
-            fig.set_figwidth(fig_size[0])
-            fig.set_figheight(fig_size[1])
-=======
         fig = _make_figure(dpi, fig_size, use_pyplot=(file is None))
->>>>>>> 94f77776
         if y is None:
             ax = fig.add_subplot(1, 1, 1)
         else:
@@ -1860,21 +1765,6 @@
     dirs /= lens[:, None]
     width = _optimal_width(lens, abswidth, relwidth, bbox_size)
 
-<<<<<<< HEAD
-=======
-    if abswidth is None:
-        if relwidth is None:
-            unique_lens = np.unique(lens)
-            longest = unique_lens[-1]
-            for shortest_nonzero in unique_lens:
-                if shortest_nonzero / longest > 1e-3:
-                    break
-            width = 4 * shortest_nonzero
-        else:
-            width = relwidth * np.max(bbox_size)
-    else:
-        width = abswidth
->>>>>>> 94f77776
 
     field, padding = _create_field(dim, bbox_size, width, n, is_current=True)
     boundaries = tuple((bbox_min[d] - padding, bbox_max[d] + padding)
@@ -1889,12 +1779,8 @@
                         mask=True):
     """Interpolate density in a system onto a regular grid.
 
-<<<<<<< HEAD
     The system sites together with a scalar for each site defines a "discrete"
     density field where the density is non-zero only at the site positions.
-=======
-        field_slice = tuple([slice(*slices[i, d]) for d in range(dim)])
->>>>>>> 94f77776
 
     To make this vector field easier to visualize and interpret at different
     length scales, it is smoothed by convoluting it with the bell-shaped bump
@@ -2203,7 +2089,7 @@
     cmap = _p.matplotlib.cm.get_cmap(cmap)
 
     if ax is None:
-        fig = _make_figure(dpi, fig_size)
+        fig = _make_figure(dpi, fig_size, use_pyplot=(file is None))
         ax = fig.add_subplot(1, 1, 1, aspect='equal')
     else:
         fig = None
@@ -2222,10 +2108,12 @@
     ax.set_ylim(*box[1])
     ax.patch.set_facecolor(background)
 
-    if fig is not None:
-        if colorbar and cmap:
-            fig.colorbar(image)
-        return output_fig(fig, file=file, show=show)
+    if colorbar and cmap and fig is not None:
+        fig.colorbar(image)
+
+    _maybe_output_fig(fig, file=file, show=show)
+
+    return fig
 
 
 def current(syst, current, relwidth=0.05, **kwargs):
